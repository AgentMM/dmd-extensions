﻿<?xml version="1.0" encoding="utf-8"?>
<Project ToolsVersion="14.0" DefaultTargets="Build" xmlns="http://schemas.microsoft.com/developer/msbuild/2003">
  <Import Project="$(MSBuildExtensionsPath)\$(MSBuildToolsVersion)\Microsoft.Common.props" Condition="Exists('$(MSBuildExtensionsPath)\$(MSBuildToolsVersion)\Microsoft.Common.props')" />
  <PropertyGroup>
    <Configuration Condition=" '$(Configuration)' == '' ">Debug</Configuration>
    <Platform Condition=" '$(Platform)' == '' ">AnyCPU</Platform>
    <ProjectGuid>{0318CC71-57C6-4F46-9495-6CACF0CF1505}</ProjectGuid>
    <OutputType>Library</OutputType>
    <AppDesignerFolder>Properties</AppDesignerFolder>
    <RootNamespace>LibDmd</RootNamespace>
    <AssemblyName>LibDmd</AssemblyName>
    <TargetFrameworkVersion>v4.7.2</TargetFrameworkVersion>
    <FileAlignment>512</FileAlignment>
    <NuGetPackageImportStamp>
    </NuGetPackageImportStamp>
    <TargetFrameworkProfile />
  </PropertyGroup>
  <PropertyGroup Condition="'$(Configuration)|$(Platform)' == 'Debug|x86'">
    <DebugSymbols>true</DebugSymbols>
    <OutputPath>bin\x86\Debug\</OutputPath>
    <DefineConstants>DEBUG;TRACE</DefineConstants>
    <AllowUnsafeBlocks>true</AllowUnsafeBlocks>
    <DebugType>full</DebugType>
    <PlatformTarget>x86</PlatformTarget>
    <ErrorReport>prompt</ErrorReport>
    <CodeAnalysisRuleSet>MinimumRecommendedRules.ruleset</CodeAnalysisRuleSet>
  </PropertyGroup>
  <PropertyGroup Condition="'$(Configuration)|$(Platform)' == 'Release|x86'">
    <DebugSymbols>true</DebugSymbols>
    <OutputPath>bin\x86\Release\</OutputPath>
    <DefineConstants>TRACE;PLATFORM_X86</DefineConstants>
    <AllowUnsafeBlocks>true</AllowUnsafeBlocks>
    <Optimize>true</Optimize>
    <DebugType>full</DebugType>
    <PlatformTarget>x86</PlatformTarget>
    <ErrorReport>prompt</ErrorReport>
    <CodeAnalysisRuleSet>MinimumRecommendedRules.ruleset</CodeAnalysisRuleSet>
  </PropertyGroup>
  <PropertyGroup Condition="'$(Configuration)|$(Platform)' == 'Release - Coloring Disabled|x86'">
    <DebugSymbols>true</DebugSymbols>
    <OutputPath>bin\x86\Release\</OutputPath>
    <DefineConstants>TRACE;PLATFORM_X86, DISABLE_COLORING</DefineConstants>
    <AllowUnsafeBlocks>true</AllowUnsafeBlocks>
    <Optimize>true</Optimize>
    <DebugType>full</DebugType>
    <PlatformTarget>x86</PlatformTarget>
    <ErrorReport>prompt</ErrorReport>
    <CodeAnalysisRuleSet>MinimumRecommendedRules.ruleset</CodeAnalysisRuleSet>
  </PropertyGroup>
  <PropertyGroup Condition="'$(Configuration)|$(Platform)' == 'Debug|x64'">
    <DebugSymbols>true</DebugSymbols>
    <OutputPath>bin\x64\Debug\</OutputPath>
    <DefineConstants>DEBUG;TRACE</DefineConstants>
    <AllowUnsafeBlocks>true</AllowUnsafeBlocks>
    <DebugType>full</DebugType>
    <PlatformTarget>x64</PlatformTarget>
    <ErrorReport>prompt</ErrorReport>
    <CodeAnalysisRuleSet>MinimumRecommendedRules.ruleset</CodeAnalysisRuleSet>
  </PropertyGroup>
  <PropertyGroup Condition="'$(Configuration)|$(Platform)' == 'Release|x64'">
    <DebugSymbols>true</DebugSymbols>
    <OutputPath>bin\x64\Release\</OutputPath>
    <DefineConstants>TRACE;PLATFORM_X64</DefineConstants>
    <AllowUnsafeBlocks>true</AllowUnsafeBlocks>
    <Optimize>true</Optimize>
    <DebugType>full</DebugType>
    <PlatformTarget>x64</PlatformTarget>
    <ErrorReport>prompt</ErrorReport>
    <CodeAnalysisRuleSet>MinimumRecommendedRules.ruleset</CodeAnalysisRuleSet>
  </PropertyGroup>
  <PropertyGroup Condition="'$(Configuration)|$(Platform)' == 'Release - Coloring Disabled|x64'">
    <DebugSymbols>true</DebugSymbols>
    <OutputPath>bin\x64\Release\</OutputPath>
    <DefineConstants>TRACE;PLATFORM_X64</DefineConstants>
    <AllowUnsafeBlocks>true</AllowUnsafeBlocks>
    <Optimize>true</Optimize>
    <DebugType>full</DebugType>
    <PlatformTarget>x64</PlatformTarget>
    <ErrorReport>prompt</ErrorReport>
    <CodeAnalysisRuleSet>MinimumRecommendedRules.ruleset</CodeAnalysisRuleSet>
  </PropertyGroup>
  <ItemGroup>
    <Reference Include="CommandLine, Version=2.9.1.0, Culture=neutral, PublicKeyToken=5a870481e358d379, processorArchitecture=MSIL">
      <HintPath>..\packages\CommandLineParser.2.9.1\lib\net461\CommandLine.dll</HintPath>
    </Reference>
    <Reference Include="EngineIoClientDotNet, Version=0.9.22.0, Culture=neutral, processorArchitecture=MSIL">
      <HintPath>..\packages\EngineIoClientDotNet.0.9.22\lib\net45\EngineIoClientDotNet.dll</HintPath>
      <Private>True</Private>
    </Reference>
    <Reference Include="FTDI2XX, Version=1.2.1.0, Culture=neutral, processorArchitecture=MSIL">
      <HintPath>..\packages\FTD2XX.Net.1.2.1\lib\net45\FTDI2XX.dll</HintPath>
    </Reference>
    <Reference Include="INIFileParser, Version=2.5.2.0, Culture=neutral, PublicKeyToken=79af7b307b65cf3c, processorArchitecture=MSIL">
      <HintPath>..\packages\ini-parser.2.5.2\lib\net20\INIFileParser.dll</HintPath>
    </Reference>
    <Reference Include="LibUsbDotNet.LibUsbDotNet, Version=2.2.0.0, Culture=neutral, PublicKeyToken=c677239abe1e02a9, processorArchitecture=MSIL">
      <HintPath>..\packages\LibUsbDotNet.2.2.29\lib\net45\LibUsbDotNet.LibUsbDotNet.dll</HintPath>
    </Reference>
    <Reference Include="MimeTypeMap, Version=2.1.0.0, Culture=neutral, processorArchitecture=MSIL">
      <HintPath>..\packages\MediaTypeMap.2.1.0.0\lib\net40\MimeTypeMap.dll</HintPath>
      <Private>True</Private>
    </Reference>
    <Reference Include="Mindscape.Raygun4Net, Version=5.5.0.0, Culture=neutral, processorArchitecture=MSIL">
      <HintPath>..\packages\Mindscape.Raygun4Net.5.5.0\lib\net40\Mindscape.Raygun4Net.dll</HintPath>
    </Reference>
    <Reference Include="Mindscape.Raygun4Net4, Version=5.5.0.0, Culture=neutral, processorArchitecture=MSIL">
      <HintPath>..\packages\Mindscape.Raygun4Net.5.5.0\lib\net40\Mindscape.Raygun4Net4.dll</HintPath>
    </Reference>
    <Reference Include="NetMiniZ, Version=1.6.1.0, Culture=neutral, processorArchitecture=MSIL">
      <HintPath>..\packages\NetMiniZ.1.6.1-preview.3\lib\netstandard2.0\NetMiniZ.dll</HintPath>
    </Reference>
    <Reference Include="Newtonsoft.Json, Version=13.0.0.0, Culture=neutral, PublicKeyToken=30ad4fe6b2a6aeed, processorArchitecture=MSIL">
      <HintPath>..\packages\Newtonsoft.Json.13.0.2\lib\net45\Newtonsoft.Json.dll</HintPath>
    </Reference>
    <Reference Include="NLog, Version=5.0.0.0, Culture=neutral, PublicKeyToken=5120e14c03d0593c, processorArchitecture=MSIL">
      <HintPath>..\packages\NLog.5.1.0\lib\net46\NLog.dll</HintPath>
    </Reference>
    <Reference Include="OpenTK, Version=3.1.0.0, Culture=neutral, PublicKeyToken=bad199fe84eb3df4, processorArchitecture=MSIL">
      <HintPath>..\packages\OpenTK.3.1.0\lib\net20\OpenTK.dll</HintPath>
    </Reference>
    <Reference Include="OpenTK.GLControl, Version=3.1.0.0, Culture=neutral, PublicKeyToken=bad199fe84eb3df4, processorArchitecture=MSIL">
      <HintPath>..\packages\OpenTK.GLControl.3.1.0\lib\net20\OpenTK.GLControl.dll</HintPath>
    </Reference>
    <Reference Include="PresentationCore" />
    <Reference Include="PresentationFramework" />
    <Reference Include="SharpAvi, Version=3.0.1.0, Culture=neutral, processorArchitecture=MSIL">
      <HintPath>..\packages\SharpAvi.3.0.1\lib\net45\SharpAvi.dll</HintPath>
    </Reference>
    <Reference Include="SharpGL, Version=3.1.1.0, Culture=neutral, PublicKeyToken=27fc851303210b27, processorArchitecture=MSIL">
      <HintPath>..\packages\SharpGL.3.1.1\lib\net45\SharpGL.dll</HintPath>
    </Reference>
    <Reference Include="SharpGL.SceneGraph, Version=3.1.1.0, Culture=neutral, PublicKeyToken=27fc851303210b27, processorArchitecture=MSIL">
      <HintPath>..\packages\SharpGL.SceneGraph.3.1.1\lib\net45\SharpGL.SceneGraph.dll</HintPath>
    </Reference>
    <Reference Include="SharpGL.WPF, Version=3.1.1.0, Culture=neutral, PublicKeyToken=27fc851303210b27, processorArchitecture=MSIL">
      <HintPath>..\packages\SharpGL.WPF.3.1.1\lib\net45\SharpGL.WPF.dll</HintPath>
    </Reference>
    <Reference Include="SkiaSharp, Version=2.88.0.0, Culture=neutral, PublicKeyToken=0738eb9f132ed756, processorArchitecture=MSIL">
      <HintPath>..\packages\SkiaSharp.2.88.3\lib\net462\SkiaSharp.dll</HintPath>
    </Reference>
    <Reference Include="SkiaSharp.Extended.Svg, Version=1.60.0.0, Culture=neutral, PublicKeyToken=0738eb9f132ed756, processorArchitecture=MSIL">
      <HintPath>..\packages\SkiaSharp.Svg.1.60.0\lib\portable-net45+win8+wp8+wpa81\SkiaSharp.Extended.Svg.dll</HintPath>
    </Reference>
    <Reference Include="SkiaSharp.Views.Desktop, Version=2.88.0.0, Culture=neutral, PublicKeyToken=0738eb9f132ed756, processorArchitecture=MSIL">
      <HintPath>..\packages\SkiaSharp.Views.2.88.3\lib\net462\SkiaSharp.Views.Desktop.dll</HintPath>
    </Reference>
    <Reference Include="SkiaSharp.Views.Desktop.Common, Version=2.88.0.0, Culture=neutral, PublicKeyToken=0738eb9f132ed756, processorArchitecture=MSIL">
      <HintPath>..\packages\SkiaSharp.Views.Desktop.Common.2.88.3\lib\net462\SkiaSharp.Views.Desktop.Common.dll</HintPath>
    </Reference>
    <Reference Include="SkiaSharp.Views.Gtk, Version=2.88.0.0, Culture=neutral, PublicKeyToken=0738eb9f132ed756, processorArchitecture=MSIL">
      <HintPath>..\packages\SkiaSharp.Views.Gtk2.2.88.3\lib\net462\SkiaSharp.Views.Gtk.dll</HintPath>
    </Reference>
    <Reference Include="SkiaSharp.Views.WindowsForms, Version=2.88.0.0, Culture=neutral, PublicKeyToken=0738eb9f132ed756, processorArchitecture=MSIL">
      <HintPath>..\packages\SkiaSharp.Views.WindowsForms.2.88.3\lib\net462\SkiaSharp.Views.WindowsForms.dll</HintPath>
    </Reference>
    <Reference Include="SkiaSharp.Views.WPF, Version=2.88.0.0, Culture=neutral, PublicKeyToken=0738eb9f132ed756, processorArchitecture=MSIL">
      <HintPath>..\packages\SkiaSharp.Views.WPF.2.88.3\lib\net462\SkiaSharp.Views.WPF.dll</HintPath>
    </Reference>
    <Reference Include="SocketIoClientDotNet, Version=0.9.13.0, Culture=neutral, processorArchitecture=MSIL">
      <HintPath>..\packages\SocketIoClientDotNet.0.9.13\lib\net45\SocketIoClientDotNet.dll</HintPath>
      <Private>True</Private>
    </Reference>
    <Reference Include="SuperSocket.ClientEngine, Version=0.10.0.0, Culture=neutral, PublicKeyToken=ee9af13f57f00acc, processorArchitecture=MSIL">
      <HintPath>..\packages\SuperSocket.ClientEngine.Core.0.10.0\lib\net45\SuperSocket.ClientEngine.dll</HintPath>
    </Reference>
    <Reference Include="System" />
    <Reference Include="System.Buffers, Version=4.0.2.0, Culture=neutral, PublicKeyToken=cc7b13ffcd2ddd51, processorArchitecture=MSIL">
      <HintPath>..\packages\System.Buffers.4.4.0\lib\netstandard2.0\System.Buffers.dll</HintPath>
    </Reference>
    <Reference Include="System.Collections.Specialized, Version=4.0.2.0, Culture=neutral, PublicKeyToken=b03f5f7f11d50a3a, processorArchitecture=MSIL">
      <HintPath>..\packages\System.Collections.Specialized.4.3.0\lib\net46\System.Collections.Specialized.dll</HintPath>
      <Private>True</Private>
      <Private>True</Private>
    </Reference>
    <Reference Include="System.ComponentModel.Composition" />
    <Reference Include="System.Configuration" />
    <Reference Include="System.Core" />
    <Reference Include="System.Drawing" />
    <Reference Include="System.Drawing.Common, Version=4.0.0.1, Culture=neutral, PublicKeyToken=cc7b13ffcd2ddd51, processorArchitecture=MSIL">
      <HintPath>..\packages\System.Drawing.Common.4.7.0\lib\net461\System.Drawing.Common.dll</HintPath>
    </Reference>
    <Reference Include="System.IO, Version=4.1.1.0, Culture=neutral, PublicKeyToken=b03f5f7f11d50a3a, processorArchitecture=MSIL">
      <HintPath>..\packages\System.IO.4.3.0\lib\net462\System.IO.dll</HintPath>
      <Private>True</Private>
      <Private>True</Private>
    </Reference>
    <Reference Include="System.IO.Compression" />
    <Reference Include="System.Linq, Version=4.1.1.0, Culture=neutral, PublicKeyToken=b03f5f7f11d50a3a, processorArchitecture=MSIL">
      <HintPath>..\packages\System.Linq.4.3.0\lib\net463\System.Linq.dll</HintPath>
      <Private>True</Private>
      <Private>True</Private>
    </Reference>
    <Reference Include="System.Memory, Version=4.0.1.1, Culture=neutral, PublicKeyToken=cc7b13ffcd2ddd51, processorArchitecture=MSIL">
      <HintPath>..\packages\System.Memory.4.5.3\lib\netstandard2.0\System.Memory.dll</HintPath>
    </Reference>
    <Reference Include="System.Net.NameResolution, Version=4.0.1.0, Culture=neutral, PublicKeyToken=b03f5f7f11d50a3a, processorArchitecture=MSIL">
      <HintPath>..\packages\System.Net.NameResolution.4.3.0\lib\net46\System.Net.NameResolution.dll</HintPath>
      <Private>True</Private>
      <Private>True</Private>
    </Reference>
    <Reference Include="System.Net.Security, Version=4.0.1.2, Culture=neutral, PublicKeyToken=b03f5f7f11d50a3a, processorArchitecture=MSIL">
      <HintPath>..\packages\System.Net.Security.4.3.2\lib\net46\System.Net.Security.dll</HintPath>
      <Private>True</Private>
      <Private>True</Private>
    </Reference>
    <Reference Include="System.Net.Sockets, Version=4.1.1.0, Culture=neutral, PublicKeyToken=b03f5f7f11d50a3a, processorArchitecture=MSIL">
      <HintPath>..\packages\System.Net.Sockets.4.3.0\lib\net46\System.Net.Sockets.dll</HintPath>
      <Private>True</Private>
      <Private>True</Private>
    </Reference>
    <Reference Include="System.Numerics" />
    <Reference Include="System.IO.Compression.FileSystem" />
    <Reference Include="System.Numerics.Vectors, Version=4.1.3.0, Culture=neutral, PublicKeyToken=b03f5f7f11d50a3a, processorArchitecture=MSIL">
      <HintPath>..\packages\System.Numerics.Vectors.4.4.0\lib\net46\System.Numerics.Vectors.dll</HintPath>
    </Reference>
    <Reference Include="System.Reactive.Core, Version=2.2.5.0, Culture=neutral, PublicKeyToken=31bf3856ad364e35, processorArchitecture=MSIL">
      <HintPath>..\packages\Rx-Core.2.2.5\lib\net45\System.Reactive.Core.dll</HintPath>
      <Private>True</Private>
    </Reference>
    <Reference Include="System.Reactive.Interfaces, Version=2.2.5.0, Culture=neutral, PublicKeyToken=31bf3856ad364e35, processorArchitecture=MSIL">
      <HintPath>..\packages\Rx-Interfaces.2.2.5\lib\net45\System.Reactive.Interfaces.dll</HintPath>
      <Private>True</Private>
    </Reference>
    <Reference Include="System.Reactive.Linq, Version=2.2.5.0, Culture=neutral, PublicKeyToken=31bf3856ad364e35, processorArchitecture=MSIL">
      <HintPath>..\packages\Rx-Linq.2.2.5\lib\net45\System.Reactive.Linq.dll</HintPath>
      <Private>True</Private>
    </Reference>
    <Reference Include="System.Runtime, Version=4.1.1.1, Culture=neutral, PublicKeyToken=b03f5f7f11d50a3a, processorArchitecture=MSIL">
      <HintPath>..\packages\System.Runtime.4.3.1\lib\net462\System.Runtime.dll</HintPath>
      <Private>True</Private>
      <Private>True</Private>
    </Reference>
    <Reference Include="System.Runtime.CompilerServices.Unsafe, Version=4.0.4.1, Culture=neutral, PublicKeyToken=b03f5f7f11d50a3a, processorArchitecture=MSIL">
      <HintPath>..\packages\System.Runtime.CompilerServices.Unsafe.4.5.2\lib\netstandard2.0\System.Runtime.CompilerServices.Unsafe.dll</HintPath>
    </Reference>
    <Reference Include="System.Runtime.Extensions, Version=4.1.1.1, Culture=neutral, PublicKeyToken=b03f5f7f11d50a3a, processorArchitecture=MSIL">
      <HintPath>..\packages\System.Runtime.Extensions.4.3.1\lib\net462\System.Runtime.Extensions.dll</HintPath>
      <Private>True</Private>
      <Private>True</Private>
    </Reference>
    <Reference Include="System.Runtime.InteropServices, Version=4.1.1.0, Culture=neutral, PublicKeyToken=b03f5f7f11d50a3a, processorArchitecture=MSIL">
      <HintPath>..\packages\System.Runtime.InteropServices.4.3.0\lib\net463\System.Runtime.InteropServices.dll</HintPath>
      <Private>True</Private>
      <Private>True</Private>
    </Reference>
    <Reference Include="System.Security.Cryptography.Algorithms, Version=4.2.1.0, Culture=neutral, PublicKeyToken=b03f5f7f11d50a3a, processorArchitecture=MSIL">
      <HintPath>..\packages\System.Security.Cryptography.Algorithms.4.3.1\lib\net463\System.Security.Cryptography.Algorithms.dll</HintPath>
      <Private>True</Private>
      <Private>True</Private>
    </Reference>
    <Reference Include="System.Security.Cryptography.Encoding, Version=4.0.1.0, Culture=neutral, PublicKeyToken=b03f5f7f11d50a3a, processorArchitecture=MSIL">
      <HintPath>..\packages\System.Security.Cryptography.Encoding.4.3.0\lib\net46\System.Security.Cryptography.Encoding.dll</HintPath>
      <Private>True</Private>
      <Private>True</Private>
    </Reference>
    <Reference Include="System.Security.Cryptography.Primitives, Version=4.0.1.0, Culture=neutral, PublicKeyToken=b03f5f7f11d50a3a, processorArchitecture=MSIL">
      <HintPath>..\packages\System.Security.Cryptography.Primitives.4.3.0\lib\net46\System.Security.Cryptography.Primitives.dll</HintPath>
      <Private>True</Private>
      <Private>True</Private>
    </Reference>
    <Reference Include="System.Security.Cryptography.X509Certificates, Version=4.1.1.2, Culture=neutral, PublicKeyToken=b03f5f7f11d50a3a, processorArchitecture=MSIL">
      <HintPath>..\packages\System.Security.Cryptography.X509Certificates.4.3.2\lib\net461\System.Security.Cryptography.X509Certificates.dll</HintPath>
      <Private>True</Private>
      <Private>True</Private>
    </Reference>
    <Reference Include="System.Text.RegularExpressions, Version=4.1.0.0, Culture=neutral, PublicKeyToken=b03f5f7f11d50a3a, processorArchitecture=MSIL">
      <HintPath>..\packages\System.Text.RegularExpressions.4.3.1\lib\net463\System.Text.RegularExpressions.dll</HintPath>
      <Private>True</Private>
      <Private>True</Private>
    </Reference>
    <Reference Include="System.Web" />
    <Reference Include="System.Windows" />
    <Reference Include="System.Windows.Forms" />
    <Reference Include="System.Xaml" />
    <Reference Include="System.Xml.Linq" />
    <Reference Include="System.Data.DataSetExtensions" />
    <Reference Include="Microsoft.CSharp" />
    <Reference Include="System.Data" />
    <Reference Include="System.Net.Http" />
    <Reference Include="System.Xml" />
    <Reference Include="websocket-sharp, Version=1.0.2.59611, Culture=neutral, PublicKeyToken=5660b08a1845a91e, processorArchitecture=MSIL">
      <HintPath>..\packages\WebSocketSharp.1.0.3-rc11\lib\websocket-sharp.dll</HintPath>
      <Private>True</Private>
    </Reference>
    <Reference Include="WebSocket4Net, Version=0.15.2.11, Culture=neutral, PublicKeyToken=eb4e154b696bf72a, processorArchitecture=MSIL">
      <HintPath>..\packages\WebSocket4Net.0.15.2\lib\net45\WebSocket4Net.dll</HintPath>
    </Reference>
    <Reference Include="WindowsBase" />
    <Reference Include="WriteableBitmapEx.Wpf, Version=1.6.8.0, Culture=neutral, PublicKeyToken=50375ca6144f1c69, processorArchitecture=MSIL">
      <HintPath>..\packages\WriteableBitmapEx.1.6.8\lib\net40\WriteableBitmapEx.Wpf.dll</HintPath>
    </Reference>
    <Reference Include="Xceed.Wpf.AvalonDock, Version=4.5.0.0, Culture=neutral, PublicKeyToken=3e4669d2f30244f4, processorArchitecture=MSIL">
      <HintPath>..\packages\Extended.Wpf.Toolkit.4.5.0\lib\net40\Xceed.Wpf.AvalonDock.dll</HintPath>
    </Reference>
    <Reference Include="Xceed.Wpf.AvalonDock.Themes.Aero, Version=4.5.0.0, Culture=neutral, PublicKeyToken=3e4669d2f30244f4, processorArchitecture=MSIL">
      <HintPath>..\packages\Extended.Wpf.Toolkit.4.5.0\lib\net40\Xceed.Wpf.AvalonDock.Themes.Aero.dll</HintPath>
    </Reference>
    <Reference Include="Xceed.Wpf.AvalonDock.Themes.Metro, Version=4.5.0.0, Culture=neutral, PublicKeyToken=3e4669d2f30244f4, processorArchitecture=MSIL">
      <HintPath>..\packages\Extended.Wpf.Toolkit.4.5.0\lib\net40\Xceed.Wpf.AvalonDock.Themes.Metro.dll</HintPath>
    </Reference>
    <Reference Include="Xceed.Wpf.AvalonDock.Themes.VS2010, Version=4.5.0.0, Culture=neutral, PublicKeyToken=3e4669d2f30244f4, processorArchitecture=MSIL">
      <HintPath>..\packages\Extended.Wpf.Toolkit.4.5.0\lib\net40\Xceed.Wpf.AvalonDock.Themes.VS2010.dll</HintPath>
    </Reference>
    <Reference Include="Xceed.Wpf.Toolkit, Version=4.5.0.0, Culture=neutral, PublicKeyToken=3e4669d2f30244f4, processorArchitecture=MSIL">
      <HintPath>..\packages\Extended.Wpf.Toolkit.4.5.0\lib\net40\Xceed.Wpf.Toolkit.dll</HintPath>
    </Reference>
  </ItemGroup>
  <ItemGroup>
    <Compile Include="..\VersionAssemblyInfo.cs">
      <Link>Properties\VersionAssemblyInfo.cs</Link>
    </Compile>
    <Compile Include="AlphaNumericFrame.cs" />
    <Compile Include="ColoredFrame.cs" />
    <Compile Include="Common\CultureUtil.cs" />
    <Compile Include="Converter\ColorizationLoader.cs" />
    <Compile Include="Converter\Serum\CRC32encode.cs" />
    <Compile Include="Converter\Serum\Serum.cs" />
    <Compile Include="Converter\SwitchingConverter.cs" />
    <Compile Include="DmdDevice\IConfiguration.cs" />
    <Compile Include="Input\Frame.cs" />
    <Compile Include="Input\FutureDmd\FutureDmdSink.cs" />
    <Compile Include="Input\IColoredGray6Source.cs" />
    <Compile Include="Input\IDmdColorSource.cs" />
    <Compile Include="Input\IGray6Source.cs" />
    <Compile Include="Input\IGameNameSource.cs" />
    <Compile Include="Input\Network\WebsocketColoredGray4Source.cs" />
    <Compile Include="Input\Network\WebsocketColoredGray2Source.cs" />
    <Compile Include="Input\Network\WebsocketGray4Source .cs" />
    <Compile Include="Input\Network\WebsocketRgb24Source.cs" />
    <Compile Include="Input\Network\WebsocketServer.cs" />
    <Compile Include="Input\Network\WebsocketGray2Source.cs" />
    <Compile Include="Output\IColoredGray6Destination.cs" />
    <Compile Include="Output\IGray6Destination.cs" />
    <Compile Include="Output\Network\NetworkStream.cs" />
    <Compile Include="Output\Network\WebsocketSerializer.cs" />
    <Compile Include="Output\Pin2Dmd\Pin2DmdBase.cs" />
    <Compile Include="Output\Pin2Dmd\Pin2DmdHd.cs" />
    <Compile Include="Output\Pin2Dmd\Pin2DmdXl.cs" />
    <Compile Include="Output\Pixelcade\Pixelcade.cs" />
    <Compile Include="Output\Virtual\AlphaNumeric\AlphaNumericLayerSetting.xaml.cs">
      <DependentUpon>AlphaNumericLayerSetting.xaml</DependentUpon>
    </Compile>
    <Compile Include="Output\Virtual\AlphaNumeric\AlphaNumericPainter.cs" />
    <Compile Include="Output\Virtual\AlphaNumeric\AlphaNumericSettings.xaml.cs">
      <DependentUpon>AlphaNumericSettings.xaml</DependentUpon>
    </Compile>
    <Compile Include="Common\VirtualAlphaNumericDisplay.xaml.cs">
      <DependentUpon>VirtualAlphaNumericDisplay.xaml</DependentUpon>
    </Compile>
    <Compile Include="Common\VirtualDisplay.cs" />
    <Compile Include="DmdDevice\AlphaNumeric.cs" />
    <Compile Include="Common\ColorUtil.cs" />
    <Compile Include="Common\FrameUtil.cs" />
    <Compile Include="Common\HeatShrink\HeatShrinkDecoder.cs" />
    <Compile Include="Common\HeatShrink\HeatShrinkEncoder.cs" />
    <Compile Include="Common\HeatShrink\OutputInfo.cs" />
    <Compile Include="Common\HeatShrink\Result.cs" />
    <Compile Include="Common\ImageUtil.cs" />
    <Compile Include="Common\InteropUtil.cs" />
    <Compile Include="Common\Profiler.cs" />
    <Compile Include="Common\TransformationUtil.cs" />
    <Compile Include="Common\VirtualDmd.xaml.cs">
      <DependentUpon>VirtualDmd.xaml</DependentUpon>
    </Compile>
    <Compile Include="Converter\Colorize\AnimationFrame.cs" />
    <Compile Include="Converter\Colorize\AnimationPlane.cs" />
    <Compile Include="Converter\Colorize\AnimationSet.cs" />
    <Compile Include="Converter\Colorize\SwitchMode.cs" />
    <Compile Include="Converter\Colorize\VniAnimation.cs" />
    <Compile Include="Converter\Colorize\Animation.cs" />
    <Compile Include="Converter\Colorize\VniAnimationFrame.cs" />
    <Compile Include="Converter\Colorize\VniAnimationPlane.cs" />
    <Compile Include="Converter\Colorize\VniAnimationSet.cs" />
    <Compile Include="Converter\Gray2Colorizer.cs" />
    <Compile Include="Converter\Gray4Colorizer.cs" />
    <Compile Include="Converter\IConverter.cs" />
    <Compile Include="DmdDevice\Configuration.cs" />
    <Compile Include="DmdDevice\DmdDevice.cs" />
    <Compile Include="DmdDevice\IDmdDevice.cs" />
    <Compile Include="Input\AbstractSource.cs" />
    <Compile Include="Input\FileSystem\GifSource.cs" />
    <Compile Include="Input\FileSystem\ImageSource.cs" />
    <Compile Include="Input\IBitmapSource.cs" />
    <Compile Include="Input\IColoredGray4Source.cs" />
    <Compile Include="Input\IColoredGray2Source.cs" />
    <Compile Include="Input\IGray2Source.cs" />
    <Compile Include="Input\IAlphaNumericSource.cs" />
    <Compile Include="Input\IRgb24Source.cs" />
    <Compile Include="Input\IGray4Source.cs" />
    <Compile Include="Input\MemoryGrabber.cs" />
    <Compile Include="Input\MemoryGrabberBase.cs" />
    <Compile Include="Input\PinballFX\PinballFX3MemoryGrabber.cs" />
    <Compile Include="Input\PinballFX\PinballFX3Grabber.cs" />
    <Compile Include="Input\PinballFX\PinballFX2Grabber.cs" />
    <Compile Include="Input\Passthrough\PassthroughAlphaNumericSource.cs" />
    <Compile Include="Input\Passthrough\PassthroughRgb24Source.cs" />
    <Compile Include="Input\Passthrough\PassthroughGray4Source.cs" />
    <Compile Include="Input\Passthrough\PassthroughGray2Source.cs" />
    <Compile Include="Input\FileSystem\PassthroughSource.cs" />
    <Compile Include="Input\ProPinball\ProPinballSlave.cs" />
    <Compile Include="Output\FileOutput\GifOutput.cs" />
    <Compile Include="Output\IAlphaNumericDestination.cs" />
    <Compile Include="Output\PinUp\PinUpOutput.cs" />
    <Compile Include="Output\FileOutput\VideoOutput.cs" />
    <Compile Include="Output\IBitmapDestination.cs" />
    <Compile Include="Output\IColoredGray2Destination.cs" />
    <Compile Include="Output\IGray2Destination.cs" />
    <Compile Include="Output\IFixedSizeDestination.cs" />
    <Compile Include="Output\IColoredGray4Destination.cs" />
    <Compile Include="Output\IResizableDestination.cs" />
    <Compile Include="Output\IRgb24Destination.cs" />
    <Compile Include="Common\BinaryReaderExtensions.cs" />
    <Compile Include="Converter\Colorize\Mapping.cs" />
    <Compile Include="Converter\Colorize\Palette.cs" />
    <Compile Include="Converter\Colorize\Coloring.cs" />
    <Compile Include="Output\Network\BrowserStream.cs" />
    <Compile Include="Output\Network\VpdbStream.cs" />
    <Compile Include="Output\Virtual\AlphaNumeric\AlphaNumericResources.cs" />
    <None Include="OpenTK.dll.config" />
    <None Include="Output\Virtual\AlphaNumeric\README.md" />
    <Compile Include="Output\Virtual\AlphaNumeric\DisplaySetting.cs" />
    <Compile Include="Output\Virtual\AlphaNumeric\RasterizeDimensions.cs" />
    <Compile Include="Output\Virtual\AlphaNumeric\RasterizeLayerStyle.cs" />
    <Compile Include="Output\Virtual\AlphaNumeric\RasterizeStyle.cs" />
    <Compile Include="Output\Virtual\AlphaNumeric\VirtualAlphanumericDestination.cs" />
    <Compile Include="Output\Virtual\AlphaNumeric\AlphanumericControl.xaml.cs">
      <DependentUpon>AlphanumericControl.xaml</DependentUpon>
    </Compile>
    <Compile Include="Output\Virtual\Dmd\OpenGLControlExt.xaml.cs">
      <DependentUpon>OpenGLControlExt.xaml</DependentUpon>
    </Compile>
    <Compile Include="Output\Virtual\Dmd\SliderValueSetting.xaml.cs">
      <DependentUpon>SliderValueSetting.xaml</DependentUpon>
    </Compile>
    <Compile Include="Output\Virtual\Dmd\DmdPaddingSetting.xaml.cs">
      <DependentUpon>DmdPaddingSetting.xaml</DependentUpon>
    </Compile>
    <Compile Include="Output\Virtual\Dmd\DmdSettings.xaml.cs">
      <DependentUpon>DmdSettings.xaml</DependentUpon>
    </Compile>
    <Compile Include="Output\Virtual\Dmd\DmdStyle.cs" />
    <Compile Include="Output\Virtual\Dmd\Helper.cs" />
    <Compile Include="Output\Virtual\Dmd\VirtualDmdControl.xaml.cs">
      <DependentUpon>VirtualDmdControl.xaml</DependentUpon>
    </Compile>
    <Compile Include="Output\ZeDMD\ZeDMD.cs" />
    <Compile Include="Output\ZeDMD\ZeDMDComm.cs" />
    <Compile Include="RawRenderer.cs" />
    <Compile Include="Input\FileSystem\RawSource.cs" />
    <Compile Include="Input\ISource.cs" />
    <Compile Include="Input\IRawSource.cs" />
    <Compile Include="Input\PinballFX\PinballFXGrabber.cs" />
    <Compile Include="Input\ScreenGrabber\GrabberWindow.xaml.cs">
      <DependentUpon>GrabberWindow.xaml</DependentUpon>
    </Compile>
    <Compile Include="Input\TPAGrabber\TPAGrabber.cs" />
    <Compile Include="IRenderer.cs" />
    <Compile Include="Output\BufferRenderer.cs" />
    <Compile Include="Output\FileOutput\BitmapOutput.cs" />
    <Compile Include="Output\IGray4Destination.cs" />
    <Compile Include="Output\IRawOutput.cs" />
    <Compile Include="Output\Pin2Dmd\Pin2Dmd.cs" />
    <Compile Include="Output\PinDmd1\PinDmd1.cs" />
    <Compile Include="Output\PinDmd2\PinDmd2.cs" />
    <Compile Include="Output\IDestination.cs" />
    <Compile Include="Input\ScreenGrabber\NativeCapture.cs" />
    <Compile Include="Output\PinDmd3\PinDmd3.cs" />
    <Compile Include="Processor\GridProcessor.cs" />
    <Compile Include="Processor\AbstractProcessor.cs" />
    <Compile Include="Properties\AssemblyInfo.cs" />
    <Compile Include="Input\ScreenGrabber\ScreenGrabber.cs" />
    <Compile Include="RenderGraph.cs" />
    <Compile Include="RenderGraphCollection.cs" />
  </ItemGroup>
  <ItemGroup>
    <None Include="app.config" />
    <EmbeddedResource Include="Output\Virtual\Dmd\Dmd.frag" />
    <EmbeddedResource Include="Output\Virtual\Dmd\Blur.vert" />
    <EmbeddedResource Include="Output\Virtual\Dmd\Blur.frag" />
    <EmbeddedResource Include="Output\Virtual\Dmd\Convert.frag" />
    <EmbeddedResource Include="Output\Virtual\Dmd\Convert.vert" />
    <None Include="packages.config" />
  </ItemGroup>
  <ItemGroup>
    <EmbeddedResource Include="Costura32\serum.dll" />
<<<<<<< HEAD
    <EmbeddedResource Include="Costura64\serum.dll" />
    <EmbeddedResource Include="Costura32\libminiz-3.0.2.dll" />
    <EmbeddedResource Include="Costura64\libminiz-3.0.2.dll" />
=======
    <EmbeddedResource Include="Costura64\serum64.dll" />
>>>>>>> f8d06725
    <Content Include="FTDI2XX.xml" />
    <Content Include="Output\Virtual\Dmd\README.md" />
    <Resource Include="Output\Virtual\Dmd\preview-128x16-tint.png" />
    <Resource Include="Output\Virtual\Dmd\preview-128x32-tint.png" />
    <Resource Include="Output\Virtual\Dmd\preview-192x64-tint.png" />
    <Resource Include="Output\Virtual\Dmd\preview-32x8-tint.png" />
    <Resource Include="Output\Virtual\Dmd\preview-128x16-mono.png" />
    <Resource Include="Output\Virtual\Dmd\preview-128x32-mono.png" />
    <Resource Include="Output\Virtual\Dmd\preview-192x64-mono.png" />
    <Resource Include="Output\Virtual\Dmd\preview-32x8-mono.png" />
    <EmbeddedResource Include="Costura64\libSkiaSharp.dll" />
    <EmbeddedResource Include="Output\Virtual\Dmd\Dmd.vert" />
    <Resource Include="Output\Virtual\Dmd\preview-128x32-color.png" />
    <EmbeddedResource Include="Output\Virtual\AlphaNumeric\numeric-thin\08-center-top.svg" />
    <EmbeddedResource Include="Output\Virtual\AlphaNumeric\numeric-thin\09-center-bottom.svg" />
    <EmbeddedResource Include="Output\Virtual\AlphaNumeric\numeric-thin\full-10.svg" />
    <EmbeddedResource Include="Output\Virtual\AlphaNumeric\numeric-thin\00-top.svg" />
    <EmbeddedResource Include="Output\Virtual\AlphaNumeric\numeric-thin\01-top-right.svg" />
    <EmbeddedResource Include="Output\Virtual\AlphaNumeric\numeric-thin\02-bottom-right.svg" />
    <EmbeddedResource Include="Output\Virtual\AlphaNumeric\numeric-thin\03-bottom.svg" />
    <EmbeddedResource Include="Output\Virtual\AlphaNumeric\numeric-thin\04-bottom-left.svg" />
    <EmbeddedResource Include="Output\Virtual\AlphaNumeric\numeric-thin\05-top-left.svg" />
    <EmbeddedResource Include="Output\Virtual\AlphaNumeric\numeric-thin\06-middle.svg" />
    <EmbeddedResource Include="Output\Virtual\AlphaNumeric\numeric-thin\07-comma.svg" />
    <EmbeddedResource Include="Output\Virtual\AlphaNumeric\numeric-thin\full.svg" />
    <EmbeddedResource Include="Costura64\ftd2xx.dll" />
    <EmbeddedResource Include="Costura32\libSkiaSharp.dll" />
    <Content Include="FodyWeavers.xml">
      <SubType>Designer</SubType>
    </Content>
    <EmbeddedResource Include="Costura32\ftd2xx.dll" />
    <EmbeddedResource Include="Output\Network\www\index.html">
      <CopyToOutputDirectory>PreserveNewest</CopyToOutputDirectory>
    </EmbeddedResource>
    <EmbeddedResource Include="Output\Network\www\main.js">
      <CopyToOutputDirectory>PreserveNewest</CopyToOutputDirectory>
    </EmbeddedResource>
    <EmbeddedResource Include="Output\Network\www\reconnecting-websocket.js">
      <CopyToOutputDirectory>PreserveNewest</CopyToOutputDirectory>
    </EmbeddedResource>
    <EmbeddedResource Include="Output\Network\www\jbinary.js">
      <CopyToOutputDirectory>PreserveNewest</CopyToOutputDirectory>
    </EmbeddedResource>
    <EmbeddedResource Include="Output\Network\www\jdataview.js">
      <CopyToOutputDirectory>PreserveNewest</CopyToOutputDirectory>
    </EmbeddedResource>
    <EmbeddedResource Include="Output\Network\www\composer.js">
      <CopyToOutputDirectory>PreserveNewest</CopyToOutputDirectory>
    </EmbeddedResource>
    <EmbeddedResource Include="Output\Network\www\shaders.js">
      <CopyToOutputDirectory>PreserveNewest</CopyToOutputDirectory>
    </EmbeddedResource>
    <EmbeddedResource Include="Output\Network\www\three.min.js">
      <CopyToOutputDirectory>PreserveNewest</CopyToOutputDirectory>
    </EmbeddedResource>
    <EmbeddedResource Include="Output\Network\www\styles.css">
      <CopyToOutputDirectory>PreserveNewest</CopyToOutputDirectory>
    </EmbeddedResource>
    <EmbeddedResource Include="Output\Virtual\AlphaNumeric\alphanum-bold\00-top.svg" />
    <EmbeddedResource Include="Output\Virtual\AlphaNumeric\alphanum-bold\01-top-right.svg" />
    <EmbeddedResource Include="Output\Virtual\AlphaNumeric\alphanum-bold\02-bottom-right.svg" />
    <EmbeddedResource Include="Output\Virtual\AlphaNumeric\alphanum-bold\03-bottom.svg" />
    <EmbeddedResource Include="Output\Virtual\AlphaNumeric\alphanum-bold\04-bottom-left.svg" />
    <EmbeddedResource Include="Output\Virtual\AlphaNumeric\alphanum-bold\05-top-left.svg" />
    <EmbeddedResource Include="Output\Virtual\AlphaNumeric\alphanum-bold\06-middle-left.svg" />
    <EmbeddedResource Include="Output\Virtual\AlphaNumeric\alphanum-bold\07-comma.svg" />
    <EmbeddedResource Include="Output\Virtual\AlphaNumeric\alphanum-bold\08-diag-top-left.svg" />
    <EmbeddedResource Include="Output\Virtual\AlphaNumeric\alphanum-bold\09-center-top.svg" />
    <EmbeddedResource Include="Output\Virtual\AlphaNumeric\alphanum-bold\10-diag-top-right.svg" />
    <EmbeddedResource Include="Output\Virtual\AlphaNumeric\alphanum-bold\11-middle-right.svg" />
    <EmbeddedResource Include="Output\Virtual\AlphaNumeric\alphanum-bold\12-diag-bottom-right.svg" />
    <EmbeddedResource Include="Output\Virtual\AlphaNumeric\alphanum-bold\13-center-bottom.svg" />
    <EmbeddedResource Include="Output\Virtual\AlphaNumeric\alphanum-bold\14-diag-bottom-left.svg" />
    <EmbeddedResource Include="Output\Virtual\AlphaNumeric\alphanum-bold\15-dot.svg" />
    <EmbeddedResource Include="Output\Virtual\AlphaNumeric\alphanum-bold\full.svg" />
    <EmbeddedResource Include="Output\Virtual\AlphaNumeric\alphanum-thin\00-top.svg" />
    <EmbeddedResource Include="Output\Virtual\AlphaNumeric\alphanum-thin\01-top-right.svg" />
    <EmbeddedResource Include="Output\Virtual\AlphaNumeric\alphanum-thin\02-bottom-right.svg" />
    <EmbeddedResource Include="Output\Virtual\AlphaNumeric\alphanum-thin\03-bottom.svg" />
    <EmbeddedResource Include="Output\Virtual\AlphaNumeric\alphanum-thin\04-bottom-left.svg" />
    <EmbeddedResource Include="Output\Virtual\AlphaNumeric\alphanum-thin\05-top-left.svg" />
    <EmbeddedResource Include="Output\Virtual\AlphaNumeric\alphanum-thin\06-middle-left.svg" />
    <EmbeddedResource Include="Output\Virtual\AlphaNumeric\alphanum-thin\07-comma.svg" />
    <EmbeddedResource Include="Output\Virtual\AlphaNumeric\alphanum-thin\08-diag-top-left.svg" />
    <EmbeddedResource Include="Output\Virtual\AlphaNumeric\alphanum-thin\09-center-top.svg" />
    <EmbeddedResource Include="Output\Virtual\AlphaNumeric\alphanum-thin\10-diag-top-right.svg" />
    <EmbeddedResource Include="Output\Virtual\AlphaNumeric\alphanum-thin\11-middle-right.svg" />
    <EmbeddedResource Include="Output\Virtual\AlphaNumeric\alphanum-thin\12-diag-bottom-right.svg" />
    <EmbeddedResource Include="Output\Virtual\AlphaNumeric\alphanum-thin\13-center-bottom.svg" />
    <EmbeddedResource Include="Output\Virtual\AlphaNumeric\alphanum-thin\14-diag-bottom-left.svg" />
    <EmbeddedResource Include="Output\Virtual\AlphaNumeric\alphanum-thin\15-dot.svg" />
    <EmbeddedResource Include="Output\Virtual\AlphaNumeric\alphanum-thin\full.svg" />
    <EmbeddedResource Include="Output\Virtual\AlphaNumeric\numeric-bold\00-top.svg" />
    <EmbeddedResource Include="Output\Virtual\AlphaNumeric\numeric-bold\01-top-right.svg" />
    <EmbeddedResource Include="Output\Virtual\AlphaNumeric\numeric-bold\02-bottom-right.svg" />
    <EmbeddedResource Include="Output\Virtual\AlphaNumeric\numeric-bold\03-bottom.svg" />
    <EmbeddedResource Include="Output\Virtual\AlphaNumeric\numeric-bold\04-bottom-left.svg" />
    <EmbeddedResource Include="Output\Virtual\AlphaNumeric\numeric-bold\05-top-left.svg" />
    <EmbeddedResource Include="Output\Virtual\AlphaNumeric\numeric-bold\06-middle.svg" />
    <EmbeddedResource Include="Output\Virtual\AlphaNumeric\numeric-bold\07-comma.svg" />
    <EmbeddedResource Include="Output\Virtual\AlphaNumeric\numeric-bold\08-center-top.svg" />
    <EmbeddedResource Include="Output\Virtual\AlphaNumeric\numeric-bold\09-center-bottom.svg" />
    <EmbeddedResource Include="Output\Virtual\AlphaNumeric\numeric-bold\full-10.svg" />
    <EmbeddedResource Include="Output\Virtual\AlphaNumeric\numeric-bold\full.svg" />
  </ItemGroup>
  <ItemGroup>
    <Page Include="Output\Virtual\AlphaNumeric\AlphaNumericLayerSetting.xaml">
      <SubType>Designer</SubType>
      <Generator>MSBuild:Compile</Generator>
    </Page>
    <Page Include="Output\Virtual\AlphaNumeric\AlphaNumericSettings.xaml">
      <SubType>Designer</SubType>
      <Generator>MSBuild:Compile</Generator>
    </Page>
    <Page Include="Common\VirtualAlphaNumericDisplay.xaml">
      <Generator>MSBuild:Compile</Generator>
      <SubType>Designer</SubType>
    </Page>
    <Page Include="Common\VirtualDmd.xaml">
      <Generator>MSBuild:Compile</Generator>
      <SubType>Designer</SubType>
    </Page>
    <Page Include="Input\ScreenGrabber\GrabberWindow.xaml">
      <Generator>MSBuild:Compile</Generator>
      <SubType>Designer</SubType>
    </Page>
    <Page Include="Output\Virtual\AlphaNumeric\AlphanumericControl.xaml">
      <SubType>Designer</SubType>
      <Generator>MSBuild:Compile</Generator>
    </Page>
    <Page Include="Output\Virtual\Dmd\OpenGLControlExt.xaml">
      <SubType>Designer</SubType>
      <Generator>MSBuild:Compile</Generator>
    </Page>
    <Page Include="Output\Virtual\Dmd\SliderValueSetting.xaml">
      <Generator>MSBuild:Compile</Generator>
      <SubType>Designer</SubType>
    </Page>
    <Page Include="Output\Virtual\Dmd\DmdPaddingSetting.xaml">
      <Generator>MSBuild:Compile</Generator>
      <SubType>Designer</SubType>
    </Page>
    <Page Include="Output\Virtual\Dmd\DmdSettings.xaml">
      <Generator>MSBuild:Compile</Generator>
      <SubType>Designer</SubType>
    </Page>
    <Page Include="Output\Virtual\Dmd\VirtualDmdControl.xaml">
      <Generator>MSBuild:Compile</Generator>
      <SubType>Designer</SubType>
    </Page>
  </ItemGroup>
  <ItemGroup>
    <ProjectReference Include="..\ProPinballBridge\ProPinballBridge.vcxproj">
      <Project>{668cdaaf-49e4-4b01-bd9d-37d5ae89ddac}</Project>
      <Name>ProPinballBridge</Name>
      <Private>True</Private>
    </ProjectReference>
  </ItemGroup>
  <ItemGroup />
  <Import Project="$(MSBuildToolsPath)\Microsoft.CSharp.targets" />
  <PropertyGroup>
    <PostBuildEvent>
    </PostBuildEvent>
  </PropertyGroup>
  <PropertyGroup>
    <PreBuildEvent>
    </PreBuildEvent>
  </PropertyGroup>
  <Import Project="..\packages\Fody.1.29.4\build\dotnet\Fody.targets" Condition="Exists('..\packages\Fody.1.29.4\build\dotnet\Fody.targets')" />
  <Target Name="EnsureNuGetPackageBuildImports" BeforeTargets="PrepareForBuild">
    <PropertyGroup>
      <ErrorText>This project references NuGet package(s) that are missing on this computer. Use NuGet Package Restore to download them.  For more information, see http://go.microsoft.com/fwlink/?LinkID=322105. The missing file is {0}.</ErrorText>
    </PropertyGroup>
    <Error Condition="!Exists('..\packages\Fody.1.29.4\build\dotnet\Fody.targets')" Text="$([System.String]::Format('$(ErrorText)', '..\packages\Fody.1.29.4\build\dotnet\Fody.targets'))" />
    <Error Condition="!Exists('..\packages\SkiaSharp.NativeAssets.macOS.2.88.3\build\net462\SkiaSharp.NativeAssets.macOS.targets')" Text="$([System.String]::Format('$(ErrorText)', '..\packages\SkiaSharp.NativeAssets.macOS.2.88.3\build\net462\SkiaSharp.NativeAssets.macOS.targets'))" />
    <Error Condition="!Exists('..\packages\SkiaSharp.NativeAssets.Win32.2.88.3\build\net462\SkiaSharp.NativeAssets.Win32.targets')" Text="$([System.String]::Format('$(ErrorText)', '..\packages\SkiaSharp.NativeAssets.Win32.2.88.3\build\net462\SkiaSharp.NativeAssets.Win32.targets'))" />
    <Error Condition="!Exists('..\packages\NetMiniZ.Native.win-x64.1.6.1\build\netstandard2.0\NetMiniZ.Native.win-x64.targets')" Text="$([System.String]::Format('$(ErrorText)', '..\packages\NetMiniZ.Native.win-x64.1.6.1\build\netstandard2.0\NetMiniZ.Native.win-x64.targets'))" />
    <Error Condition="!Exists('..\packages\NetMiniZ.Native.win-x86.1.6.1\build\netstandard2.0\NetMiniZ.Native.win-x86.targets')" Text="$([System.String]::Format('$(ErrorText)', '..\packages\NetMiniZ.Native.win-x86.1.6.1\build\netstandard2.0\NetMiniZ.Native.win-x86.targets'))" />
  </Target>
  <Import Project="..\packages\SkiaSharp.NativeAssets.macOS.2.88.3\build\net462\SkiaSharp.NativeAssets.macOS.targets" Condition="Exists('..\packages\SkiaSharp.NativeAssets.macOS.2.88.3\build\net462\SkiaSharp.NativeAssets.macOS.targets')" />
  <Import Project="..\packages\SkiaSharp.NativeAssets.Win32.2.88.3\build\net462\SkiaSharp.NativeAssets.Win32.targets" Condition="Exists('..\packages\SkiaSharp.NativeAssets.Win32.2.88.3\build\net462\SkiaSharp.NativeAssets.Win32.targets')" />
  <Import Project="..\packages\NetMiniZ.Native.win-x64.1.6.1\build\netstandard2.0\NetMiniZ.Native.win-x64.targets" Condition="Exists('..\packages\NetMiniZ.Native.win-x64.1.6.1\build\netstandard2.0\NetMiniZ.Native.win-x64.targets')" />
  <Import Project="..\packages\NetMiniZ.Native.win-x86.1.6.1\build\netstandard2.0\NetMiniZ.Native.win-x86.targets" Condition="Exists('..\packages\NetMiniZ.Native.win-x86.1.6.1\build\netstandard2.0\NetMiniZ.Native.win-x86.targets')" />
  <!-- To modify your build process, add your task inside one of the targets below and uncomment it.
       Other similar extension points exist, see Microsoft.Common.targets.
  <Target Name="BeforeBuild">
  </Target>
  <Target Name="AfterBuild">
  </Target>
  -->
</Project><|MERGE_RESOLUTION|>--- conflicted
+++ resolved
@@ -1,683 +1,679 @@
-﻿<?xml version="1.0" encoding="utf-8"?>
-<Project ToolsVersion="14.0" DefaultTargets="Build" xmlns="http://schemas.microsoft.com/developer/msbuild/2003">
-  <Import Project="$(MSBuildExtensionsPath)\$(MSBuildToolsVersion)\Microsoft.Common.props" Condition="Exists('$(MSBuildExtensionsPath)\$(MSBuildToolsVersion)\Microsoft.Common.props')" />
-  <PropertyGroup>
-    <Configuration Condition=" '$(Configuration)' == '' ">Debug</Configuration>
-    <Platform Condition=" '$(Platform)' == '' ">AnyCPU</Platform>
-    <ProjectGuid>{0318CC71-57C6-4F46-9495-6CACF0CF1505}</ProjectGuid>
-    <OutputType>Library</OutputType>
-    <AppDesignerFolder>Properties</AppDesignerFolder>
-    <RootNamespace>LibDmd</RootNamespace>
-    <AssemblyName>LibDmd</AssemblyName>
-    <TargetFrameworkVersion>v4.7.2</TargetFrameworkVersion>
-    <FileAlignment>512</FileAlignment>
-    <NuGetPackageImportStamp>
-    </NuGetPackageImportStamp>
-    <TargetFrameworkProfile />
-  </PropertyGroup>
-  <PropertyGroup Condition="'$(Configuration)|$(Platform)' == 'Debug|x86'">
-    <DebugSymbols>true</DebugSymbols>
-    <OutputPath>bin\x86\Debug\</OutputPath>
-    <DefineConstants>DEBUG;TRACE</DefineConstants>
-    <AllowUnsafeBlocks>true</AllowUnsafeBlocks>
-    <DebugType>full</DebugType>
-    <PlatformTarget>x86</PlatformTarget>
-    <ErrorReport>prompt</ErrorReport>
-    <CodeAnalysisRuleSet>MinimumRecommendedRules.ruleset</CodeAnalysisRuleSet>
-  </PropertyGroup>
-  <PropertyGroup Condition="'$(Configuration)|$(Platform)' == 'Release|x86'">
-    <DebugSymbols>true</DebugSymbols>
-    <OutputPath>bin\x86\Release\</OutputPath>
-    <DefineConstants>TRACE;PLATFORM_X86</DefineConstants>
-    <AllowUnsafeBlocks>true</AllowUnsafeBlocks>
-    <Optimize>true</Optimize>
-    <DebugType>full</DebugType>
-    <PlatformTarget>x86</PlatformTarget>
-    <ErrorReport>prompt</ErrorReport>
-    <CodeAnalysisRuleSet>MinimumRecommendedRules.ruleset</CodeAnalysisRuleSet>
-  </PropertyGroup>
-  <PropertyGroup Condition="'$(Configuration)|$(Platform)' == 'Release - Coloring Disabled|x86'">
-    <DebugSymbols>true</DebugSymbols>
-    <OutputPath>bin\x86\Release\</OutputPath>
-    <DefineConstants>TRACE;PLATFORM_X86, DISABLE_COLORING</DefineConstants>
-    <AllowUnsafeBlocks>true</AllowUnsafeBlocks>
-    <Optimize>true</Optimize>
-    <DebugType>full</DebugType>
-    <PlatformTarget>x86</PlatformTarget>
-    <ErrorReport>prompt</ErrorReport>
-    <CodeAnalysisRuleSet>MinimumRecommendedRules.ruleset</CodeAnalysisRuleSet>
-  </PropertyGroup>
-  <PropertyGroup Condition="'$(Configuration)|$(Platform)' == 'Debug|x64'">
-    <DebugSymbols>true</DebugSymbols>
-    <OutputPath>bin\x64\Debug\</OutputPath>
-    <DefineConstants>DEBUG;TRACE</DefineConstants>
-    <AllowUnsafeBlocks>true</AllowUnsafeBlocks>
-    <DebugType>full</DebugType>
-    <PlatformTarget>x64</PlatformTarget>
-    <ErrorReport>prompt</ErrorReport>
-    <CodeAnalysisRuleSet>MinimumRecommendedRules.ruleset</CodeAnalysisRuleSet>
-  </PropertyGroup>
-  <PropertyGroup Condition="'$(Configuration)|$(Platform)' == 'Release|x64'">
-    <DebugSymbols>true</DebugSymbols>
-    <OutputPath>bin\x64\Release\</OutputPath>
-    <DefineConstants>TRACE;PLATFORM_X64</DefineConstants>
-    <AllowUnsafeBlocks>true</AllowUnsafeBlocks>
-    <Optimize>true</Optimize>
-    <DebugType>full</DebugType>
-    <PlatformTarget>x64</PlatformTarget>
-    <ErrorReport>prompt</ErrorReport>
-    <CodeAnalysisRuleSet>MinimumRecommendedRules.ruleset</CodeAnalysisRuleSet>
-  </PropertyGroup>
-  <PropertyGroup Condition="'$(Configuration)|$(Platform)' == 'Release - Coloring Disabled|x64'">
-    <DebugSymbols>true</DebugSymbols>
-    <OutputPath>bin\x64\Release\</OutputPath>
-    <DefineConstants>TRACE;PLATFORM_X64</DefineConstants>
-    <AllowUnsafeBlocks>true</AllowUnsafeBlocks>
-    <Optimize>true</Optimize>
-    <DebugType>full</DebugType>
-    <PlatformTarget>x64</PlatformTarget>
-    <ErrorReport>prompt</ErrorReport>
-    <CodeAnalysisRuleSet>MinimumRecommendedRules.ruleset</CodeAnalysisRuleSet>
-  </PropertyGroup>
-  <ItemGroup>
-    <Reference Include="CommandLine, Version=2.9.1.0, Culture=neutral, PublicKeyToken=5a870481e358d379, processorArchitecture=MSIL">
-      <HintPath>..\packages\CommandLineParser.2.9.1\lib\net461\CommandLine.dll</HintPath>
-    </Reference>
-    <Reference Include="EngineIoClientDotNet, Version=0.9.22.0, Culture=neutral, processorArchitecture=MSIL">
-      <HintPath>..\packages\EngineIoClientDotNet.0.9.22\lib\net45\EngineIoClientDotNet.dll</HintPath>
-      <Private>True</Private>
-    </Reference>
-    <Reference Include="FTDI2XX, Version=1.2.1.0, Culture=neutral, processorArchitecture=MSIL">
-      <HintPath>..\packages\FTD2XX.Net.1.2.1\lib\net45\FTDI2XX.dll</HintPath>
-    </Reference>
-    <Reference Include="INIFileParser, Version=2.5.2.0, Culture=neutral, PublicKeyToken=79af7b307b65cf3c, processorArchitecture=MSIL">
-      <HintPath>..\packages\ini-parser.2.5.2\lib\net20\INIFileParser.dll</HintPath>
-    </Reference>
-    <Reference Include="LibUsbDotNet.LibUsbDotNet, Version=2.2.0.0, Culture=neutral, PublicKeyToken=c677239abe1e02a9, processorArchitecture=MSIL">
-      <HintPath>..\packages\LibUsbDotNet.2.2.29\lib\net45\LibUsbDotNet.LibUsbDotNet.dll</HintPath>
-    </Reference>
-    <Reference Include="MimeTypeMap, Version=2.1.0.0, Culture=neutral, processorArchitecture=MSIL">
-      <HintPath>..\packages\MediaTypeMap.2.1.0.0\lib\net40\MimeTypeMap.dll</HintPath>
-      <Private>True</Private>
-    </Reference>
-    <Reference Include="Mindscape.Raygun4Net, Version=5.5.0.0, Culture=neutral, processorArchitecture=MSIL">
-      <HintPath>..\packages\Mindscape.Raygun4Net.5.5.0\lib\net40\Mindscape.Raygun4Net.dll</HintPath>
-    </Reference>
-    <Reference Include="Mindscape.Raygun4Net4, Version=5.5.0.0, Culture=neutral, processorArchitecture=MSIL">
-      <HintPath>..\packages\Mindscape.Raygun4Net.5.5.0\lib\net40\Mindscape.Raygun4Net4.dll</HintPath>
-    </Reference>
-    <Reference Include="NetMiniZ, Version=1.6.1.0, Culture=neutral, processorArchitecture=MSIL">
-      <HintPath>..\packages\NetMiniZ.1.6.1-preview.3\lib\netstandard2.0\NetMiniZ.dll</HintPath>
-    </Reference>
-    <Reference Include="Newtonsoft.Json, Version=13.0.0.0, Culture=neutral, PublicKeyToken=30ad4fe6b2a6aeed, processorArchitecture=MSIL">
-      <HintPath>..\packages\Newtonsoft.Json.13.0.2\lib\net45\Newtonsoft.Json.dll</HintPath>
-    </Reference>
-    <Reference Include="NLog, Version=5.0.0.0, Culture=neutral, PublicKeyToken=5120e14c03d0593c, processorArchitecture=MSIL">
-      <HintPath>..\packages\NLog.5.1.0\lib\net46\NLog.dll</HintPath>
-    </Reference>
-    <Reference Include="OpenTK, Version=3.1.0.0, Culture=neutral, PublicKeyToken=bad199fe84eb3df4, processorArchitecture=MSIL">
-      <HintPath>..\packages\OpenTK.3.1.0\lib\net20\OpenTK.dll</HintPath>
-    </Reference>
-    <Reference Include="OpenTK.GLControl, Version=3.1.0.0, Culture=neutral, PublicKeyToken=bad199fe84eb3df4, processorArchitecture=MSIL">
-      <HintPath>..\packages\OpenTK.GLControl.3.1.0\lib\net20\OpenTK.GLControl.dll</HintPath>
-    </Reference>
-    <Reference Include="PresentationCore" />
-    <Reference Include="PresentationFramework" />
-    <Reference Include="SharpAvi, Version=3.0.1.0, Culture=neutral, processorArchitecture=MSIL">
-      <HintPath>..\packages\SharpAvi.3.0.1\lib\net45\SharpAvi.dll</HintPath>
-    </Reference>
-    <Reference Include="SharpGL, Version=3.1.1.0, Culture=neutral, PublicKeyToken=27fc851303210b27, processorArchitecture=MSIL">
-      <HintPath>..\packages\SharpGL.3.1.1\lib\net45\SharpGL.dll</HintPath>
-    </Reference>
-    <Reference Include="SharpGL.SceneGraph, Version=3.1.1.0, Culture=neutral, PublicKeyToken=27fc851303210b27, processorArchitecture=MSIL">
-      <HintPath>..\packages\SharpGL.SceneGraph.3.1.1\lib\net45\SharpGL.SceneGraph.dll</HintPath>
-    </Reference>
-    <Reference Include="SharpGL.WPF, Version=3.1.1.0, Culture=neutral, PublicKeyToken=27fc851303210b27, processorArchitecture=MSIL">
-      <HintPath>..\packages\SharpGL.WPF.3.1.1\lib\net45\SharpGL.WPF.dll</HintPath>
-    </Reference>
-    <Reference Include="SkiaSharp, Version=2.88.0.0, Culture=neutral, PublicKeyToken=0738eb9f132ed756, processorArchitecture=MSIL">
-      <HintPath>..\packages\SkiaSharp.2.88.3\lib\net462\SkiaSharp.dll</HintPath>
-    </Reference>
-    <Reference Include="SkiaSharp.Extended.Svg, Version=1.60.0.0, Culture=neutral, PublicKeyToken=0738eb9f132ed756, processorArchitecture=MSIL">
-      <HintPath>..\packages\SkiaSharp.Svg.1.60.0\lib\portable-net45+win8+wp8+wpa81\SkiaSharp.Extended.Svg.dll</HintPath>
-    </Reference>
-    <Reference Include="SkiaSharp.Views.Desktop, Version=2.88.0.0, Culture=neutral, PublicKeyToken=0738eb9f132ed756, processorArchitecture=MSIL">
-      <HintPath>..\packages\SkiaSharp.Views.2.88.3\lib\net462\SkiaSharp.Views.Desktop.dll</HintPath>
-    </Reference>
-    <Reference Include="SkiaSharp.Views.Desktop.Common, Version=2.88.0.0, Culture=neutral, PublicKeyToken=0738eb9f132ed756, processorArchitecture=MSIL">
-      <HintPath>..\packages\SkiaSharp.Views.Desktop.Common.2.88.3\lib\net462\SkiaSharp.Views.Desktop.Common.dll</HintPath>
-    </Reference>
-    <Reference Include="SkiaSharp.Views.Gtk, Version=2.88.0.0, Culture=neutral, PublicKeyToken=0738eb9f132ed756, processorArchitecture=MSIL">
-      <HintPath>..\packages\SkiaSharp.Views.Gtk2.2.88.3\lib\net462\SkiaSharp.Views.Gtk.dll</HintPath>
-    </Reference>
-    <Reference Include="SkiaSharp.Views.WindowsForms, Version=2.88.0.0, Culture=neutral, PublicKeyToken=0738eb9f132ed756, processorArchitecture=MSIL">
-      <HintPath>..\packages\SkiaSharp.Views.WindowsForms.2.88.3\lib\net462\SkiaSharp.Views.WindowsForms.dll</HintPath>
-    </Reference>
-    <Reference Include="SkiaSharp.Views.WPF, Version=2.88.0.0, Culture=neutral, PublicKeyToken=0738eb9f132ed756, processorArchitecture=MSIL">
-      <HintPath>..\packages\SkiaSharp.Views.WPF.2.88.3\lib\net462\SkiaSharp.Views.WPF.dll</HintPath>
-    </Reference>
-    <Reference Include="SocketIoClientDotNet, Version=0.9.13.0, Culture=neutral, processorArchitecture=MSIL">
-      <HintPath>..\packages\SocketIoClientDotNet.0.9.13\lib\net45\SocketIoClientDotNet.dll</HintPath>
-      <Private>True</Private>
-    </Reference>
-    <Reference Include="SuperSocket.ClientEngine, Version=0.10.0.0, Culture=neutral, PublicKeyToken=ee9af13f57f00acc, processorArchitecture=MSIL">
-      <HintPath>..\packages\SuperSocket.ClientEngine.Core.0.10.0\lib\net45\SuperSocket.ClientEngine.dll</HintPath>
-    </Reference>
-    <Reference Include="System" />
-    <Reference Include="System.Buffers, Version=4.0.2.0, Culture=neutral, PublicKeyToken=cc7b13ffcd2ddd51, processorArchitecture=MSIL">
-      <HintPath>..\packages\System.Buffers.4.4.0\lib\netstandard2.0\System.Buffers.dll</HintPath>
-    </Reference>
-    <Reference Include="System.Collections.Specialized, Version=4.0.2.0, Culture=neutral, PublicKeyToken=b03f5f7f11d50a3a, processorArchitecture=MSIL">
-      <HintPath>..\packages\System.Collections.Specialized.4.3.0\lib\net46\System.Collections.Specialized.dll</HintPath>
-      <Private>True</Private>
-      <Private>True</Private>
-    </Reference>
-    <Reference Include="System.ComponentModel.Composition" />
-    <Reference Include="System.Configuration" />
-    <Reference Include="System.Core" />
-    <Reference Include="System.Drawing" />
-    <Reference Include="System.Drawing.Common, Version=4.0.0.1, Culture=neutral, PublicKeyToken=cc7b13ffcd2ddd51, processorArchitecture=MSIL">
-      <HintPath>..\packages\System.Drawing.Common.4.7.0\lib\net461\System.Drawing.Common.dll</HintPath>
-    </Reference>
-    <Reference Include="System.IO, Version=4.1.1.0, Culture=neutral, PublicKeyToken=b03f5f7f11d50a3a, processorArchitecture=MSIL">
-      <HintPath>..\packages\System.IO.4.3.0\lib\net462\System.IO.dll</HintPath>
-      <Private>True</Private>
-      <Private>True</Private>
-    </Reference>
-    <Reference Include="System.IO.Compression" />
-    <Reference Include="System.Linq, Version=4.1.1.0, Culture=neutral, PublicKeyToken=b03f5f7f11d50a3a, processorArchitecture=MSIL">
-      <HintPath>..\packages\System.Linq.4.3.0\lib\net463\System.Linq.dll</HintPath>
-      <Private>True</Private>
-      <Private>True</Private>
-    </Reference>
-    <Reference Include="System.Memory, Version=4.0.1.1, Culture=neutral, PublicKeyToken=cc7b13ffcd2ddd51, processorArchitecture=MSIL">
-      <HintPath>..\packages\System.Memory.4.5.3\lib\netstandard2.0\System.Memory.dll</HintPath>
-    </Reference>
-    <Reference Include="System.Net.NameResolution, Version=4.0.1.0, Culture=neutral, PublicKeyToken=b03f5f7f11d50a3a, processorArchitecture=MSIL">
-      <HintPath>..\packages\System.Net.NameResolution.4.3.0\lib\net46\System.Net.NameResolution.dll</HintPath>
-      <Private>True</Private>
-      <Private>True</Private>
-    </Reference>
-    <Reference Include="System.Net.Security, Version=4.0.1.2, Culture=neutral, PublicKeyToken=b03f5f7f11d50a3a, processorArchitecture=MSIL">
-      <HintPath>..\packages\System.Net.Security.4.3.2\lib\net46\System.Net.Security.dll</HintPath>
-      <Private>True</Private>
-      <Private>True</Private>
-    </Reference>
-    <Reference Include="System.Net.Sockets, Version=4.1.1.0, Culture=neutral, PublicKeyToken=b03f5f7f11d50a3a, processorArchitecture=MSIL">
-      <HintPath>..\packages\System.Net.Sockets.4.3.0\lib\net46\System.Net.Sockets.dll</HintPath>
-      <Private>True</Private>
-      <Private>True</Private>
-    </Reference>
-    <Reference Include="System.Numerics" />
-    <Reference Include="System.IO.Compression.FileSystem" />
-    <Reference Include="System.Numerics.Vectors, Version=4.1.3.0, Culture=neutral, PublicKeyToken=b03f5f7f11d50a3a, processorArchitecture=MSIL">
-      <HintPath>..\packages\System.Numerics.Vectors.4.4.0\lib\net46\System.Numerics.Vectors.dll</HintPath>
-    </Reference>
-    <Reference Include="System.Reactive.Core, Version=2.2.5.0, Culture=neutral, PublicKeyToken=31bf3856ad364e35, processorArchitecture=MSIL">
-      <HintPath>..\packages\Rx-Core.2.2.5\lib\net45\System.Reactive.Core.dll</HintPath>
-      <Private>True</Private>
-    </Reference>
-    <Reference Include="System.Reactive.Interfaces, Version=2.2.5.0, Culture=neutral, PublicKeyToken=31bf3856ad364e35, processorArchitecture=MSIL">
-      <HintPath>..\packages\Rx-Interfaces.2.2.5\lib\net45\System.Reactive.Interfaces.dll</HintPath>
-      <Private>True</Private>
-    </Reference>
-    <Reference Include="System.Reactive.Linq, Version=2.2.5.0, Culture=neutral, PublicKeyToken=31bf3856ad364e35, processorArchitecture=MSIL">
-      <HintPath>..\packages\Rx-Linq.2.2.5\lib\net45\System.Reactive.Linq.dll</HintPath>
-      <Private>True</Private>
-    </Reference>
-    <Reference Include="System.Runtime, Version=4.1.1.1, Culture=neutral, PublicKeyToken=b03f5f7f11d50a3a, processorArchitecture=MSIL">
-      <HintPath>..\packages\System.Runtime.4.3.1\lib\net462\System.Runtime.dll</HintPath>
-      <Private>True</Private>
-      <Private>True</Private>
-    </Reference>
-    <Reference Include="System.Runtime.CompilerServices.Unsafe, Version=4.0.4.1, Culture=neutral, PublicKeyToken=b03f5f7f11d50a3a, processorArchitecture=MSIL">
-      <HintPath>..\packages\System.Runtime.CompilerServices.Unsafe.4.5.2\lib\netstandard2.0\System.Runtime.CompilerServices.Unsafe.dll</HintPath>
-    </Reference>
-    <Reference Include="System.Runtime.Extensions, Version=4.1.1.1, Culture=neutral, PublicKeyToken=b03f5f7f11d50a3a, processorArchitecture=MSIL">
-      <HintPath>..\packages\System.Runtime.Extensions.4.3.1\lib\net462\System.Runtime.Extensions.dll</HintPath>
-      <Private>True</Private>
-      <Private>True</Private>
-    </Reference>
-    <Reference Include="System.Runtime.InteropServices, Version=4.1.1.0, Culture=neutral, PublicKeyToken=b03f5f7f11d50a3a, processorArchitecture=MSIL">
-      <HintPath>..\packages\System.Runtime.InteropServices.4.3.0\lib\net463\System.Runtime.InteropServices.dll</HintPath>
-      <Private>True</Private>
-      <Private>True</Private>
-    </Reference>
-    <Reference Include="System.Security.Cryptography.Algorithms, Version=4.2.1.0, Culture=neutral, PublicKeyToken=b03f5f7f11d50a3a, processorArchitecture=MSIL">
-      <HintPath>..\packages\System.Security.Cryptography.Algorithms.4.3.1\lib\net463\System.Security.Cryptography.Algorithms.dll</HintPath>
-      <Private>True</Private>
-      <Private>True</Private>
-    </Reference>
-    <Reference Include="System.Security.Cryptography.Encoding, Version=4.0.1.0, Culture=neutral, PublicKeyToken=b03f5f7f11d50a3a, processorArchitecture=MSIL">
-      <HintPath>..\packages\System.Security.Cryptography.Encoding.4.3.0\lib\net46\System.Security.Cryptography.Encoding.dll</HintPath>
-      <Private>True</Private>
-      <Private>True</Private>
-    </Reference>
-    <Reference Include="System.Security.Cryptography.Primitives, Version=4.0.1.0, Culture=neutral, PublicKeyToken=b03f5f7f11d50a3a, processorArchitecture=MSIL">
-      <HintPath>..\packages\System.Security.Cryptography.Primitives.4.3.0\lib\net46\System.Security.Cryptography.Primitives.dll</HintPath>
-      <Private>True</Private>
-      <Private>True</Private>
-    </Reference>
-    <Reference Include="System.Security.Cryptography.X509Certificates, Version=4.1.1.2, Culture=neutral, PublicKeyToken=b03f5f7f11d50a3a, processorArchitecture=MSIL">
-      <HintPath>..\packages\System.Security.Cryptography.X509Certificates.4.3.2\lib\net461\System.Security.Cryptography.X509Certificates.dll</HintPath>
-      <Private>True</Private>
-      <Private>True</Private>
-    </Reference>
-    <Reference Include="System.Text.RegularExpressions, Version=4.1.0.0, Culture=neutral, PublicKeyToken=b03f5f7f11d50a3a, processorArchitecture=MSIL">
-      <HintPath>..\packages\System.Text.RegularExpressions.4.3.1\lib\net463\System.Text.RegularExpressions.dll</HintPath>
-      <Private>True</Private>
-      <Private>True</Private>
-    </Reference>
-    <Reference Include="System.Web" />
-    <Reference Include="System.Windows" />
-    <Reference Include="System.Windows.Forms" />
-    <Reference Include="System.Xaml" />
-    <Reference Include="System.Xml.Linq" />
-    <Reference Include="System.Data.DataSetExtensions" />
-    <Reference Include="Microsoft.CSharp" />
-    <Reference Include="System.Data" />
-    <Reference Include="System.Net.Http" />
-    <Reference Include="System.Xml" />
-    <Reference Include="websocket-sharp, Version=1.0.2.59611, Culture=neutral, PublicKeyToken=5660b08a1845a91e, processorArchitecture=MSIL">
-      <HintPath>..\packages\WebSocketSharp.1.0.3-rc11\lib\websocket-sharp.dll</HintPath>
-      <Private>True</Private>
-    </Reference>
-    <Reference Include="WebSocket4Net, Version=0.15.2.11, Culture=neutral, PublicKeyToken=eb4e154b696bf72a, processorArchitecture=MSIL">
-      <HintPath>..\packages\WebSocket4Net.0.15.2\lib\net45\WebSocket4Net.dll</HintPath>
-    </Reference>
-    <Reference Include="WindowsBase" />
-    <Reference Include="WriteableBitmapEx.Wpf, Version=1.6.8.0, Culture=neutral, PublicKeyToken=50375ca6144f1c69, processorArchitecture=MSIL">
-      <HintPath>..\packages\WriteableBitmapEx.1.6.8\lib\net40\WriteableBitmapEx.Wpf.dll</HintPath>
-    </Reference>
-    <Reference Include="Xceed.Wpf.AvalonDock, Version=4.5.0.0, Culture=neutral, PublicKeyToken=3e4669d2f30244f4, processorArchitecture=MSIL">
-      <HintPath>..\packages\Extended.Wpf.Toolkit.4.5.0\lib\net40\Xceed.Wpf.AvalonDock.dll</HintPath>
-    </Reference>
-    <Reference Include="Xceed.Wpf.AvalonDock.Themes.Aero, Version=4.5.0.0, Culture=neutral, PublicKeyToken=3e4669d2f30244f4, processorArchitecture=MSIL">
-      <HintPath>..\packages\Extended.Wpf.Toolkit.4.5.0\lib\net40\Xceed.Wpf.AvalonDock.Themes.Aero.dll</HintPath>
-    </Reference>
-    <Reference Include="Xceed.Wpf.AvalonDock.Themes.Metro, Version=4.5.0.0, Culture=neutral, PublicKeyToken=3e4669d2f30244f4, processorArchitecture=MSIL">
-      <HintPath>..\packages\Extended.Wpf.Toolkit.4.5.0\lib\net40\Xceed.Wpf.AvalonDock.Themes.Metro.dll</HintPath>
-    </Reference>
-    <Reference Include="Xceed.Wpf.AvalonDock.Themes.VS2010, Version=4.5.0.0, Culture=neutral, PublicKeyToken=3e4669d2f30244f4, processorArchitecture=MSIL">
-      <HintPath>..\packages\Extended.Wpf.Toolkit.4.5.0\lib\net40\Xceed.Wpf.AvalonDock.Themes.VS2010.dll</HintPath>
-    </Reference>
-    <Reference Include="Xceed.Wpf.Toolkit, Version=4.5.0.0, Culture=neutral, PublicKeyToken=3e4669d2f30244f4, processorArchitecture=MSIL">
-      <HintPath>..\packages\Extended.Wpf.Toolkit.4.5.0\lib\net40\Xceed.Wpf.Toolkit.dll</HintPath>
-    </Reference>
-  </ItemGroup>
-  <ItemGroup>
-    <Compile Include="..\VersionAssemblyInfo.cs">
-      <Link>Properties\VersionAssemblyInfo.cs</Link>
-    </Compile>
-    <Compile Include="AlphaNumericFrame.cs" />
-    <Compile Include="ColoredFrame.cs" />
-    <Compile Include="Common\CultureUtil.cs" />
-    <Compile Include="Converter\ColorizationLoader.cs" />
-    <Compile Include="Converter\Serum\CRC32encode.cs" />
-    <Compile Include="Converter\Serum\Serum.cs" />
-    <Compile Include="Converter\SwitchingConverter.cs" />
-    <Compile Include="DmdDevice\IConfiguration.cs" />
-    <Compile Include="Input\Frame.cs" />
-    <Compile Include="Input\FutureDmd\FutureDmdSink.cs" />
-    <Compile Include="Input\IColoredGray6Source.cs" />
-    <Compile Include="Input\IDmdColorSource.cs" />
-    <Compile Include="Input\IGray6Source.cs" />
-    <Compile Include="Input\IGameNameSource.cs" />
-    <Compile Include="Input\Network\WebsocketColoredGray4Source.cs" />
-    <Compile Include="Input\Network\WebsocketColoredGray2Source.cs" />
-    <Compile Include="Input\Network\WebsocketGray4Source .cs" />
-    <Compile Include="Input\Network\WebsocketRgb24Source.cs" />
-    <Compile Include="Input\Network\WebsocketServer.cs" />
-    <Compile Include="Input\Network\WebsocketGray2Source.cs" />
-    <Compile Include="Output\IColoredGray6Destination.cs" />
-    <Compile Include="Output\IGray6Destination.cs" />
-    <Compile Include="Output\Network\NetworkStream.cs" />
-    <Compile Include="Output\Network\WebsocketSerializer.cs" />
-    <Compile Include="Output\Pin2Dmd\Pin2DmdBase.cs" />
-    <Compile Include="Output\Pin2Dmd\Pin2DmdHd.cs" />
-    <Compile Include="Output\Pin2Dmd\Pin2DmdXl.cs" />
-    <Compile Include="Output\Pixelcade\Pixelcade.cs" />
-    <Compile Include="Output\Virtual\AlphaNumeric\AlphaNumericLayerSetting.xaml.cs">
-      <DependentUpon>AlphaNumericLayerSetting.xaml</DependentUpon>
-    </Compile>
-    <Compile Include="Output\Virtual\AlphaNumeric\AlphaNumericPainter.cs" />
-    <Compile Include="Output\Virtual\AlphaNumeric\AlphaNumericSettings.xaml.cs">
-      <DependentUpon>AlphaNumericSettings.xaml</DependentUpon>
-    </Compile>
-    <Compile Include="Common\VirtualAlphaNumericDisplay.xaml.cs">
-      <DependentUpon>VirtualAlphaNumericDisplay.xaml</DependentUpon>
-    </Compile>
-    <Compile Include="Common\VirtualDisplay.cs" />
-    <Compile Include="DmdDevice\AlphaNumeric.cs" />
-    <Compile Include="Common\ColorUtil.cs" />
-    <Compile Include="Common\FrameUtil.cs" />
-    <Compile Include="Common\HeatShrink\HeatShrinkDecoder.cs" />
-    <Compile Include="Common\HeatShrink\HeatShrinkEncoder.cs" />
-    <Compile Include="Common\HeatShrink\OutputInfo.cs" />
-    <Compile Include="Common\HeatShrink\Result.cs" />
-    <Compile Include="Common\ImageUtil.cs" />
-    <Compile Include="Common\InteropUtil.cs" />
-    <Compile Include="Common\Profiler.cs" />
-    <Compile Include="Common\TransformationUtil.cs" />
-    <Compile Include="Common\VirtualDmd.xaml.cs">
-      <DependentUpon>VirtualDmd.xaml</DependentUpon>
-    </Compile>
-    <Compile Include="Converter\Colorize\AnimationFrame.cs" />
-    <Compile Include="Converter\Colorize\AnimationPlane.cs" />
-    <Compile Include="Converter\Colorize\AnimationSet.cs" />
-    <Compile Include="Converter\Colorize\SwitchMode.cs" />
-    <Compile Include="Converter\Colorize\VniAnimation.cs" />
-    <Compile Include="Converter\Colorize\Animation.cs" />
-    <Compile Include="Converter\Colorize\VniAnimationFrame.cs" />
-    <Compile Include="Converter\Colorize\VniAnimationPlane.cs" />
-    <Compile Include="Converter\Colorize\VniAnimationSet.cs" />
-    <Compile Include="Converter\Gray2Colorizer.cs" />
-    <Compile Include="Converter\Gray4Colorizer.cs" />
-    <Compile Include="Converter\IConverter.cs" />
-    <Compile Include="DmdDevice\Configuration.cs" />
-    <Compile Include="DmdDevice\DmdDevice.cs" />
-    <Compile Include="DmdDevice\IDmdDevice.cs" />
-    <Compile Include="Input\AbstractSource.cs" />
-    <Compile Include="Input\FileSystem\GifSource.cs" />
-    <Compile Include="Input\FileSystem\ImageSource.cs" />
-    <Compile Include="Input\IBitmapSource.cs" />
-    <Compile Include="Input\IColoredGray4Source.cs" />
-    <Compile Include="Input\IColoredGray2Source.cs" />
-    <Compile Include="Input\IGray2Source.cs" />
-    <Compile Include="Input\IAlphaNumericSource.cs" />
-    <Compile Include="Input\IRgb24Source.cs" />
-    <Compile Include="Input\IGray4Source.cs" />
-    <Compile Include="Input\MemoryGrabber.cs" />
-    <Compile Include="Input\MemoryGrabberBase.cs" />
-    <Compile Include="Input\PinballFX\PinballFX3MemoryGrabber.cs" />
-    <Compile Include="Input\PinballFX\PinballFX3Grabber.cs" />
-    <Compile Include="Input\PinballFX\PinballFX2Grabber.cs" />
-    <Compile Include="Input\Passthrough\PassthroughAlphaNumericSource.cs" />
-    <Compile Include="Input\Passthrough\PassthroughRgb24Source.cs" />
-    <Compile Include="Input\Passthrough\PassthroughGray4Source.cs" />
-    <Compile Include="Input\Passthrough\PassthroughGray2Source.cs" />
-    <Compile Include="Input\FileSystem\PassthroughSource.cs" />
-    <Compile Include="Input\ProPinball\ProPinballSlave.cs" />
-    <Compile Include="Output\FileOutput\GifOutput.cs" />
-    <Compile Include="Output\IAlphaNumericDestination.cs" />
-    <Compile Include="Output\PinUp\PinUpOutput.cs" />
-    <Compile Include="Output\FileOutput\VideoOutput.cs" />
-    <Compile Include="Output\IBitmapDestination.cs" />
-    <Compile Include="Output\IColoredGray2Destination.cs" />
-    <Compile Include="Output\IGray2Destination.cs" />
-    <Compile Include="Output\IFixedSizeDestination.cs" />
-    <Compile Include="Output\IColoredGray4Destination.cs" />
-    <Compile Include="Output\IResizableDestination.cs" />
-    <Compile Include="Output\IRgb24Destination.cs" />
-    <Compile Include="Common\BinaryReaderExtensions.cs" />
-    <Compile Include="Converter\Colorize\Mapping.cs" />
-    <Compile Include="Converter\Colorize\Palette.cs" />
-    <Compile Include="Converter\Colorize\Coloring.cs" />
-    <Compile Include="Output\Network\BrowserStream.cs" />
-    <Compile Include="Output\Network\VpdbStream.cs" />
-    <Compile Include="Output\Virtual\AlphaNumeric\AlphaNumericResources.cs" />
-    <None Include="OpenTK.dll.config" />
-    <None Include="Output\Virtual\AlphaNumeric\README.md" />
-    <Compile Include="Output\Virtual\AlphaNumeric\DisplaySetting.cs" />
-    <Compile Include="Output\Virtual\AlphaNumeric\RasterizeDimensions.cs" />
-    <Compile Include="Output\Virtual\AlphaNumeric\RasterizeLayerStyle.cs" />
-    <Compile Include="Output\Virtual\AlphaNumeric\RasterizeStyle.cs" />
-    <Compile Include="Output\Virtual\AlphaNumeric\VirtualAlphanumericDestination.cs" />
-    <Compile Include="Output\Virtual\AlphaNumeric\AlphanumericControl.xaml.cs">
-      <DependentUpon>AlphanumericControl.xaml</DependentUpon>
-    </Compile>
-    <Compile Include="Output\Virtual\Dmd\OpenGLControlExt.xaml.cs">
-      <DependentUpon>OpenGLControlExt.xaml</DependentUpon>
-    </Compile>
-    <Compile Include="Output\Virtual\Dmd\SliderValueSetting.xaml.cs">
-      <DependentUpon>SliderValueSetting.xaml</DependentUpon>
-    </Compile>
-    <Compile Include="Output\Virtual\Dmd\DmdPaddingSetting.xaml.cs">
-      <DependentUpon>DmdPaddingSetting.xaml</DependentUpon>
-    </Compile>
-    <Compile Include="Output\Virtual\Dmd\DmdSettings.xaml.cs">
-      <DependentUpon>DmdSettings.xaml</DependentUpon>
-    </Compile>
-    <Compile Include="Output\Virtual\Dmd\DmdStyle.cs" />
-    <Compile Include="Output\Virtual\Dmd\Helper.cs" />
-    <Compile Include="Output\Virtual\Dmd\VirtualDmdControl.xaml.cs">
-      <DependentUpon>VirtualDmdControl.xaml</DependentUpon>
-    </Compile>
-    <Compile Include="Output\ZeDMD\ZeDMD.cs" />
-    <Compile Include="Output\ZeDMD\ZeDMDComm.cs" />
-    <Compile Include="RawRenderer.cs" />
-    <Compile Include="Input\FileSystem\RawSource.cs" />
-    <Compile Include="Input\ISource.cs" />
-    <Compile Include="Input\IRawSource.cs" />
-    <Compile Include="Input\PinballFX\PinballFXGrabber.cs" />
-    <Compile Include="Input\ScreenGrabber\GrabberWindow.xaml.cs">
-      <DependentUpon>GrabberWindow.xaml</DependentUpon>
-    </Compile>
-    <Compile Include="Input\TPAGrabber\TPAGrabber.cs" />
-    <Compile Include="IRenderer.cs" />
-    <Compile Include="Output\BufferRenderer.cs" />
-    <Compile Include="Output\FileOutput\BitmapOutput.cs" />
-    <Compile Include="Output\IGray4Destination.cs" />
-    <Compile Include="Output\IRawOutput.cs" />
-    <Compile Include="Output\Pin2Dmd\Pin2Dmd.cs" />
-    <Compile Include="Output\PinDmd1\PinDmd1.cs" />
-    <Compile Include="Output\PinDmd2\PinDmd2.cs" />
-    <Compile Include="Output\IDestination.cs" />
-    <Compile Include="Input\ScreenGrabber\NativeCapture.cs" />
-    <Compile Include="Output\PinDmd3\PinDmd3.cs" />
-    <Compile Include="Processor\GridProcessor.cs" />
-    <Compile Include="Processor\AbstractProcessor.cs" />
-    <Compile Include="Properties\AssemblyInfo.cs" />
-    <Compile Include="Input\ScreenGrabber\ScreenGrabber.cs" />
-    <Compile Include="RenderGraph.cs" />
-    <Compile Include="RenderGraphCollection.cs" />
-  </ItemGroup>
-  <ItemGroup>
-    <None Include="app.config" />
-    <EmbeddedResource Include="Output\Virtual\Dmd\Dmd.frag" />
-    <EmbeddedResource Include="Output\Virtual\Dmd\Blur.vert" />
-    <EmbeddedResource Include="Output\Virtual\Dmd\Blur.frag" />
-    <EmbeddedResource Include="Output\Virtual\Dmd\Convert.frag" />
-    <EmbeddedResource Include="Output\Virtual\Dmd\Convert.vert" />
-    <None Include="packages.config" />
-  </ItemGroup>
-  <ItemGroup>
-    <EmbeddedResource Include="Costura32\serum.dll" />
-<<<<<<< HEAD
-    <EmbeddedResource Include="Costura64\serum.dll" />
-    <EmbeddedResource Include="Costura32\libminiz-3.0.2.dll" />
-    <EmbeddedResource Include="Costura64\libminiz-3.0.2.dll" />
-=======
-    <EmbeddedResource Include="Costura64\serum64.dll" />
->>>>>>> f8d06725
-    <Content Include="FTDI2XX.xml" />
-    <Content Include="Output\Virtual\Dmd\README.md" />
-    <Resource Include="Output\Virtual\Dmd\preview-128x16-tint.png" />
-    <Resource Include="Output\Virtual\Dmd\preview-128x32-tint.png" />
-    <Resource Include="Output\Virtual\Dmd\preview-192x64-tint.png" />
-    <Resource Include="Output\Virtual\Dmd\preview-32x8-tint.png" />
-    <Resource Include="Output\Virtual\Dmd\preview-128x16-mono.png" />
-    <Resource Include="Output\Virtual\Dmd\preview-128x32-mono.png" />
-    <Resource Include="Output\Virtual\Dmd\preview-192x64-mono.png" />
-    <Resource Include="Output\Virtual\Dmd\preview-32x8-mono.png" />
-    <EmbeddedResource Include="Costura64\libSkiaSharp.dll" />
-    <EmbeddedResource Include="Output\Virtual\Dmd\Dmd.vert" />
-    <Resource Include="Output\Virtual\Dmd\preview-128x32-color.png" />
-    <EmbeddedResource Include="Output\Virtual\AlphaNumeric\numeric-thin\08-center-top.svg" />
-    <EmbeddedResource Include="Output\Virtual\AlphaNumeric\numeric-thin\09-center-bottom.svg" />
-    <EmbeddedResource Include="Output\Virtual\AlphaNumeric\numeric-thin\full-10.svg" />
-    <EmbeddedResource Include="Output\Virtual\AlphaNumeric\numeric-thin\00-top.svg" />
-    <EmbeddedResource Include="Output\Virtual\AlphaNumeric\numeric-thin\01-top-right.svg" />
-    <EmbeddedResource Include="Output\Virtual\AlphaNumeric\numeric-thin\02-bottom-right.svg" />
-    <EmbeddedResource Include="Output\Virtual\AlphaNumeric\numeric-thin\03-bottom.svg" />
-    <EmbeddedResource Include="Output\Virtual\AlphaNumeric\numeric-thin\04-bottom-left.svg" />
-    <EmbeddedResource Include="Output\Virtual\AlphaNumeric\numeric-thin\05-top-left.svg" />
-    <EmbeddedResource Include="Output\Virtual\AlphaNumeric\numeric-thin\06-middle.svg" />
-    <EmbeddedResource Include="Output\Virtual\AlphaNumeric\numeric-thin\07-comma.svg" />
-    <EmbeddedResource Include="Output\Virtual\AlphaNumeric\numeric-thin\full.svg" />
-    <EmbeddedResource Include="Costura64\ftd2xx.dll" />
-    <EmbeddedResource Include="Costura32\libSkiaSharp.dll" />
-    <Content Include="FodyWeavers.xml">
-      <SubType>Designer</SubType>
-    </Content>
-    <EmbeddedResource Include="Costura32\ftd2xx.dll" />
-    <EmbeddedResource Include="Output\Network\www\index.html">
-      <CopyToOutputDirectory>PreserveNewest</CopyToOutputDirectory>
-    </EmbeddedResource>
-    <EmbeddedResource Include="Output\Network\www\main.js">
-      <CopyToOutputDirectory>PreserveNewest</CopyToOutputDirectory>
-    </EmbeddedResource>
-    <EmbeddedResource Include="Output\Network\www\reconnecting-websocket.js">
-      <CopyToOutputDirectory>PreserveNewest</CopyToOutputDirectory>
-    </EmbeddedResource>
-    <EmbeddedResource Include="Output\Network\www\jbinary.js">
-      <CopyToOutputDirectory>PreserveNewest</CopyToOutputDirectory>
-    </EmbeddedResource>
-    <EmbeddedResource Include="Output\Network\www\jdataview.js">
-      <CopyToOutputDirectory>PreserveNewest</CopyToOutputDirectory>
-    </EmbeddedResource>
-    <EmbeddedResource Include="Output\Network\www\composer.js">
-      <CopyToOutputDirectory>PreserveNewest</CopyToOutputDirectory>
-    </EmbeddedResource>
-    <EmbeddedResource Include="Output\Network\www\shaders.js">
-      <CopyToOutputDirectory>PreserveNewest</CopyToOutputDirectory>
-    </EmbeddedResource>
-    <EmbeddedResource Include="Output\Network\www\three.min.js">
-      <CopyToOutputDirectory>PreserveNewest</CopyToOutputDirectory>
-    </EmbeddedResource>
-    <EmbeddedResource Include="Output\Network\www\styles.css">
-      <CopyToOutputDirectory>PreserveNewest</CopyToOutputDirectory>
-    </EmbeddedResource>
-    <EmbeddedResource Include="Output\Virtual\AlphaNumeric\alphanum-bold\00-top.svg" />
-    <EmbeddedResource Include="Output\Virtual\AlphaNumeric\alphanum-bold\01-top-right.svg" />
-    <EmbeddedResource Include="Output\Virtual\AlphaNumeric\alphanum-bold\02-bottom-right.svg" />
-    <EmbeddedResource Include="Output\Virtual\AlphaNumeric\alphanum-bold\03-bottom.svg" />
-    <EmbeddedResource Include="Output\Virtual\AlphaNumeric\alphanum-bold\04-bottom-left.svg" />
-    <EmbeddedResource Include="Output\Virtual\AlphaNumeric\alphanum-bold\05-top-left.svg" />
-    <EmbeddedResource Include="Output\Virtual\AlphaNumeric\alphanum-bold\06-middle-left.svg" />
-    <EmbeddedResource Include="Output\Virtual\AlphaNumeric\alphanum-bold\07-comma.svg" />
-    <EmbeddedResource Include="Output\Virtual\AlphaNumeric\alphanum-bold\08-diag-top-left.svg" />
-    <EmbeddedResource Include="Output\Virtual\AlphaNumeric\alphanum-bold\09-center-top.svg" />
-    <EmbeddedResource Include="Output\Virtual\AlphaNumeric\alphanum-bold\10-diag-top-right.svg" />
-    <EmbeddedResource Include="Output\Virtual\AlphaNumeric\alphanum-bold\11-middle-right.svg" />
-    <EmbeddedResource Include="Output\Virtual\AlphaNumeric\alphanum-bold\12-diag-bottom-right.svg" />
-    <EmbeddedResource Include="Output\Virtual\AlphaNumeric\alphanum-bold\13-center-bottom.svg" />
-    <EmbeddedResource Include="Output\Virtual\AlphaNumeric\alphanum-bold\14-diag-bottom-left.svg" />
-    <EmbeddedResource Include="Output\Virtual\AlphaNumeric\alphanum-bold\15-dot.svg" />
-    <EmbeddedResource Include="Output\Virtual\AlphaNumeric\alphanum-bold\full.svg" />
-    <EmbeddedResource Include="Output\Virtual\AlphaNumeric\alphanum-thin\00-top.svg" />
-    <EmbeddedResource Include="Output\Virtual\AlphaNumeric\alphanum-thin\01-top-right.svg" />
-    <EmbeddedResource Include="Output\Virtual\AlphaNumeric\alphanum-thin\02-bottom-right.svg" />
-    <EmbeddedResource Include="Output\Virtual\AlphaNumeric\alphanum-thin\03-bottom.svg" />
-    <EmbeddedResource Include="Output\Virtual\AlphaNumeric\alphanum-thin\04-bottom-left.svg" />
-    <EmbeddedResource Include="Output\Virtual\AlphaNumeric\alphanum-thin\05-top-left.svg" />
-    <EmbeddedResource Include="Output\Virtual\AlphaNumeric\alphanum-thin\06-middle-left.svg" />
-    <EmbeddedResource Include="Output\Virtual\AlphaNumeric\alphanum-thin\07-comma.svg" />
-    <EmbeddedResource Include="Output\Virtual\AlphaNumeric\alphanum-thin\08-diag-top-left.svg" />
-    <EmbeddedResource Include="Output\Virtual\AlphaNumeric\alphanum-thin\09-center-top.svg" />
-    <EmbeddedResource Include="Output\Virtual\AlphaNumeric\alphanum-thin\10-diag-top-right.svg" />
-    <EmbeddedResource Include="Output\Virtual\AlphaNumeric\alphanum-thin\11-middle-right.svg" />
-    <EmbeddedResource Include="Output\Virtual\AlphaNumeric\alphanum-thin\12-diag-bottom-right.svg" />
-    <EmbeddedResource Include="Output\Virtual\AlphaNumeric\alphanum-thin\13-center-bottom.svg" />
-    <EmbeddedResource Include="Output\Virtual\AlphaNumeric\alphanum-thin\14-diag-bottom-left.svg" />
-    <EmbeddedResource Include="Output\Virtual\AlphaNumeric\alphanum-thin\15-dot.svg" />
-    <EmbeddedResource Include="Output\Virtual\AlphaNumeric\alphanum-thin\full.svg" />
-    <EmbeddedResource Include="Output\Virtual\AlphaNumeric\numeric-bold\00-top.svg" />
-    <EmbeddedResource Include="Output\Virtual\AlphaNumeric\numeric-bold\01-top-right.svg" />
-    <EmbeddedResource Include="Output\Virtual\AlphaNumeric\numeric-bold\02-bottom-right.svg" />
-    <EmbeddedResource Include="Output\Virtual\AlphaNumeric\numeric-bold\03-bottom.svg" />
-    <EmbeddedResource Include="Output\Virtual\AlphaNumeric\numeric-bold\04-bottom-left.svg" />
-    <EmbeddedResource Include="Output\Virtual\AlphaNumeric\numeric-bold\05-top-left.svg" />
-    <EmbeddedResource Include="Output\Virtual\AlphaNumeric\numeric-bold\06-middle.svg" />
-    <EmbeddedResource Include="Output\Virtual\AlphaNumeric\numeric-bold\07-comma.svg" />
-    <EmbeddedResource Include="Output\Virtual\AlphaNumeric\numeric-bold\08-center-top.svg" />
-    <EmbeddedResource Include="Output\Virtual\AlphaNumeric\numeric-bold\09-center-bottom.svg" />
-    <EmbeddedResource Include="Output\Virtual\AlphaNumeric\numeric-bold\full-10.svg" />
-    <EmbeddedResource Include="Output\Virtual\AlphaNumeric\numeric-bold\full.svg" />
-  </ItemGroup>
-  <ItemGroup>
-    <Page Include="Output\Virtual\AlphaNumeric\AlphaNumericLayerSetting.xaml">
-      <SubType>Designer</SubType>
-      <Generator>MSBuild:Compile</Generator>
-    </Page>
-    <Page Include="Output\Virtual\AlphaNumeric\AlphaNumericSettings.xaml">
-      <SubType>Designer</SubType>
-      <Generator>MSBuild:Compile</Generator>
-    </Page>
-    <Page Include="Common\VirtualAlphaNumericDisplay.xaml">
-      <Generator>MSBuild:Compile</Generator>
-      <SubType>Designer</SubType>
-    </Page>
-    <Page Include="Common\VirtualDmd.xaml">
-      <Generator>MSBuild:Compile</Generator>
-      <SubType>Designer</SubType>
-    </Page>
-    <Page Include="Input\ScreenGrabber\GrabberWindow.xaml">
-      <Generator>MSBuild:Compile</Generator>
-      <SubType>Designer</SubType>
-    </Page>
-    <Page Include="Output\Virtual\AlphaNumeric\AlphanumericControl.xaml">
-      <SubType>Designer</SubType>
-      <Generator>MSBuild:Compile</Generator>
-    </Page>
-    <Page Include="Output\Virtual\Dmd\OpenGLControlExt.xaml">
-      <SubType>Designer</SubType>
-      <Generator>MSBuild:Compile</Generator>
-    </Page>
-    <Page Include="Output\Virtual\Dmd\SliderValueSetting.xaml">
-      <Generator>MSBuild:Compile</Generator>
-      <SubType>Designer</SubType>
-    </Page>
-    <Page Include="Output\Virtual\Dmd\DmdPaddingSetting.xaml">
-      <Generator>MSBuild:Compile</Generator>
-      <SubType>Designer</SubType>
-    </Page>
-    <Page Include="Output\Virtual\Dmd\DmdSettings.xaml">
-      <Generator>MSBuild:Compile</Generator>
-      <SubType>Designer</SubType>
-    </Page>
-    <Page Include="Output\Virtual\Dmd\VirtualDmdControl.xaml">
-      <Generator>MSBuild:Compile</Generator>
-      <SubType>Designer</SubType>
-    </Page>
-  </ItemGroup>
-  <ItemGroup>
-    <ProjectReference Include="..\ProPinballBridge\ProPinballBridge.vcxproj">
-      <Project>{668cdaaf-49e4-4b01-bd9d-37d5ae89ddac}</Project>
-      <Name>ProPinballBridge</Name>
-      <Private>True</Private>
-    </ProjectReference>
-  </ItemGroup>
-  <ItemGroup />
-  <Import Project="$(MSBuildToolsPath)\Microsoft.CSharp.targets" />
-  <PropertyGroup>
-    <PostBuildEvent>
-    </PostBuildEvent>
-  </PropertyGroup>
-  <PropertyGroup>
-    <PreBuildEvent>
-    </PreBuildEvent>
-  </PropertyGroup>
-  <Import Project="..\packages\Fody.1.29.4\build\dotnet\Fody.targets" Condition="Exists('..\packages\Fody.1.29.4\build\dotnet\Fody.targets')" />
-  <Target Name="EnsureNuGetPackageBuildImports" BeforeTargets="PrepareForBuild">
-    <PropertyGroup>
-      <ErrorText>This project references NuGet package(s) that are missing on this computer. Use NuGet Package Restore to download them.  For more information, see http://go.microsoft.com/fwlink/?LinkID=322105. The missing file is {0}.</ErrorText>
-    </PropertyGroup>
-    <Error Condition="!Exists('..\packages\Fody.1.29.4\build\dotnet\Fody.targets')" Text="$([System.String]::Format('$(ErrorText)', '..\packages\Fody.1.29.4\build\dotnet\Fody.targets'))" />
-    <Error Condition="!Exists('..\packages\SkiaSharp.NativeAssets.macOS.2.88.3\build\net462\SkiaSharp.NativeAssets.macOS.targets')" Text="$([System.String]::Format('$(ErrorText)', '..\packages\SkiaSharp.NativeAssets.macOS.2.88.3\build\net462\SkiaSharp.NativeAssets.macOS.targets'))" />
-    <Error Condition="!Exists('..\packages\SkiaSharp.NativeAssets.Win32.2.88.3\build\net462\SkiaSharp.NativeAssets.Win32.targets')" Text="$([System.String]::Format('$(ErrorText)', '..\packages\SkiaSharp.NativeAssets.Win32.2.88.3\build\net462\SkiaSharp.NativeAssets.Win32.targets'))" />
-    <Error Condition="!Exists('..\packages\NetMiniZ.Native.win-x64.1.6.1\build\netstandard2.0\NetMiniZ.Native.win-x64.targets')" Text="$([System.String]::Format('$(ErrorText)', '..\packages\NetMiniZ.Native.win-x64.1.6.1\build\netstandard2.0\NetMiniZ.Native.win-x64.targets'))" />
-    <Error Condition="!Exists('..\packages\NetMiniZ.Native.win-x86.1.6.1\build\netstandard2.0\NetMiniZ.Native.win-x86.targets')" Text="$([System.String]::Format('$(ErrorText)', '..\packages\NetMiniZ.Native.win-x86.1.6.1\build\netstandard2.0\NetMiniZ.Native.win-x86.targets'))" />
-  </Target>
-  <Import Project="..\packages\SkiaSharp.NativeAssets.macOS.2.88.3\build\net462\SkiaSharp.NativeAssets.macOS.targets" Condition="Exists('..\packages\SkiaSharp.NativeAssets.macOS.2.88.3\build\net462\SkiaSharp.NativeAssets.macOS.targets')" />
-  <Import Project="..\packages\SkiaSharp.NativeAssets.Win32.2.88.3\build\net462\SkiaSharp.NativeAssets.Win32.targets" Condition="Exists('..\packages\SkiaSharp.NativeAssets.Win32.2.88.3\build\net462\SkiaSharp.NativeAssets.Win32.targets')" />
-  <Import Project="..\packages\NetMiniZ.Native.win-x64.1.6.1\build\netstandard2.0\NetMiniZ.Native.win-x64.targets" Condition="Exists('..\packages\NetMiniZ.Native.win-x64.1.6.1\build\netstandard2.0\NetMiniZ.Native.win-x64.targets')" />
-  <Import Project="..\packages\NetMiniZ.Native.win-x86.1.6.1\build\netstandard2.0\NetMiniZ.Native.win-x86.targets" Condition="Exists('..\packages\NetMiniZ.Native.win-x86.1.6.1\build\netstandard2.0\NetMiniZ.Native.win-x86.targets')" />
-  <!-- To modify your build process, add your task inside one of the targets below and uncomment it.
-       Other similar extension points exist, see Microsoft.Common.targets.
-  <Target Name="BeforeBuild">
-  </Target>
-  <Target Name="AfterBuild">
-  </Target>
-  -->
-</Project>+﻿<?xml version="1.0" encoding="utf-8"?>
+<Project ToolsVersion="14.0" DefaultTargets="Build" xmlns="http://schemas.microsoft.com/developer/msbuild/2003">
+  <Import Project="$(MSBuildExtensionsPath)\$(MSBuildToolsVersion)\Microsoft.Common.props" Condition="Exists('$(MSBuildExtensionsPath)\$(MSBuildToolsVersion)\Microsoft.Common.props')" />
+  <PropertyGroup>
+    <Configuration Condition=" '$(Configuration)' == '' ">Debug</Configuration>
+    <Platform Condition=" '$(Platform)' == '' ">AnyCPU</Platform>
+    <ProjectGuid>{0318CC71-57C6-4F46-9495-6CACF0CF1505}</ProjectGuid>
+    <OutputType>Library</OutputType>
+    <AppDesignerFolder>Properties</AppDesignerFolder>
+    <RootNamespace>LibDmd</RootNamespace>
+    <AssemblyName>LibDmd</AssemblyName>
+    <TargetFrameworkVersion>v4.7.2</TargetFrameworkVersion>
+    <FileAlignment>512</FileAlignment>
+    <NuGetPackageImportStamp>
+    </NuGetPackageImportStamp>
+    <TargetFrameworkProfile />
+  </PropertyGroup>
+  <PropertyGroup Condition="'$(Configuration)|$(Platform)' == 'Debug|x86'">
+    <DebugSymbols>true</DebugSymbols>
+    <OutputPath>bin\x86\Debug\</OutputPath>
+    <DefineConstants>DEBUG;TRACE</DefineConstants>
+    <AllowUnsafeBlocks>true</AllowUnsafeBlocks>
+    <DebugType>full</DebugType>
+    <PlatformTarget>x86</PlatformTarget>
+    <ErrorReport>prompt</ErrorReport>
+    <CodeAnalysisRuleSet>MinimumRecommendedRules.ruleset</CodeAnalysisRuleSet>
+  </PropertyGroup>
+  <PropertyGroup Condition="'$(Configuration)|$(Platform)' == 'Release|x86'">
+    <DebugSymbols>true</DebugSymbols>
+    <OutputPath>bin\x86\Release\</OutputPath>
+    <DefineConstants>TRACE;PLATFORM_X86</DefineConstants>
+    <AllowUnsafeBlocks>true</AllowUnsafeBlocks>
+    <Optimize>true</Optimize>
+    <DebugType>full</DebugType>
+    <PlatformTarget>x86</PlatformTarget>
+    <ErrorReport>prompt</ErrorReport>
+    <CodeAnalysisRuleSet>MinimumRecommendedRules.ruleset</CodeAnalysisRuleSet>
+  </PropertyGroup>
+  <PropertyGroup Condition="'$(Configuration)|$(Platform)' == 'Release - Coloring Disabled|x86'">
+    <DebugSymbols>true</DebugSymbols>
+    <OutputPath>bin\x86\Release\</OutputPath>
+    <DefineConstants>TRACE;PLATFORM_X86, DISABLE_COLORING</DefineConstants>
+    <AllowUnsafeBlocks>true</AllowUnsafeBlocks>
+    <Optimize>true</Optimize>
+    <DebugType>full</DebugType>
+    <PlatformTarget>x86</PlatformTarget>
+    <ErrorReport>prompt</ErrorReport>
+    <CodeAnalysisRuleSet>MinimumRecommendedRules.ruleset</CodeAnalysisRuleSet>
+  </PropertyGroup>
+  <PropertyGroup Condition="'$(Configuration)|$(Platform)' == 'Debug|x64'">
+    <DebugSymbols>true</DebugSymbols>
+    <OutputPath>bin\x64\Debug\</OutputPath>
+    <DefineConstants>DEBUG;TRACE</DefineConstants>
+    <AllowUnsafeBlocks>true</AllowUnsafeBlocks>
+    <DebugType>full</DebugType>
+    <PlatformTarget>x64</PlatformTarget>
+    <ErrorReport>prompt</ErrorReport>
+    <CodeAnalysisRuleSet>MinimumRecommendedRules.ruleset</CodeAnalysisRuleSet>
+  </PropertyGroup>
+  <PropertyGroup Condition="'$(Configuration)|$(Platform)' == 'Release|x64'">
+    <DebugSymbols>true</DebugSymbols>
+    <OutputPath>bin\x64\Release\</OutputPath>
+    <DefineConstants>TRACE;PLATFORM_X64</DefineConstants>
+    <AllowUnsafeBlocks>true</AllowUnsafeBlocks>
+    <Optimize>true</Optimize>
+    <DebugType>full</DebugType>
+    <PlatformTarget>x64</PlatformTarget>
+    <ErrorReport>prompt</ErrorReport>
+    <CodeAnalysisRuleSet>MinimumRecommendedRules.ruleset</CodeAnalysisRuleSet>
+  </PropertyGroup>
+  <PropertyGroup Condition="'$(Configuration)|$(Platform)' == 'Release - Coloring Disabled|x64'">
+    <DebugSymbols>true</DebugSymbols>
+    <OutputPath>bin\x64\Release\</OutputPath>
+    <DefineConstants>TRACE;PLATFORM_X64</DefineConstants>
+    <AllowUnsafeBlocks>true</AllowUnsafeBlocks>
+    <Optimize>true</Optimize>
+    <DebugType>full</DebugType>
+    <PlatformTarget>x64</PlatformTarget>
+    <ErrorReport>prompt</ErrorReport>
+    <CodeAnalysisRuleSet>MinimumRecommendedRules.ruleset</CodeAnalysisRuleSet>
+  </PropertyGroup>
+  <ItemGroup>
+    <Reference Include="CommandLine, Version=2.9.1.0, Culture=neutral, PublicKeyToken=5a870481e358d379, processorArchitecture=MSIL">
+      <HintPath>..\packages\CommandLineParser.2.9.1\lib\net461\CommandLine.dll</HintPath>
+    </Reference>
+    <Reference Include="EngineIoClientDotNet, Version=0.9.22.0, Culture=neutral, processorArchitecture=MSIL">
+      <HintPath>..\packages\EngineIoClientDotNet.0.9.22\lib\net45\EngineIoClientDotNet.dll</HintPath>
+      <Private>True</Private>
+    </Reference>
+    <Reference Include="FTDI2XX, Version=1.2.1.0, Culture=neutral, processorArchitecture=MSIL">
+      <HintPath>..\packages\FTD2XX.Net.1.2.1\lib\net45\FTDI2XX.dll</HintPath>
+    </Reference>
+    <Reference Include="INIFileParser, Version=2.5.2.0, Culture=neutral, PublicKeyToken=79af7b307b65cf3c, processorArchitecture=MSIL">
+      <HintPath>..\packages\ini-parser.2.5.2\lib\net20\INIFileParser.dll</HintPath>
+    </Reference>
+    <Reference Include="LibUsbDotNet.LibUsbDotNet, Version=2.2.0.0, Culture=neutral, PublicKeyToken=c677239abe1e02a9, processorArchitecture=MSIL">
+      <HintPath>..\packages\LibUsbDotNet.2.2.29\lib\net45\LibUsbDotNet.LibUsbDotNet.dll</HintPath>
+    </Reference>
+    <Reference Include="MimeTypeMap, Version=2.1.0.0, Culture=neutral, processorArchitecture=MSIL">
+      <HintPath>..\packages\MediaTypeMap.2.1.0.0\lib\net40\MimeTypeMap.dll</HintPath>
+      <Private>True</Private>
+    </Reference>
+    <Reference Include="Mindscape.Raygun4Net, Version=5.5.0.0, Culture=neutral, processorArchitecture=MSIL">
+      <HintPath>..\packages\Mindscape.Raygun4Net.5.5.0\lib\net40\Mindscape.Raygun4Net.dll</HintPath>
+    </Reference>
+    <Reference Include="Mindscape.Raygun4Net4, Version=5.5.0.0, Culture=neutral, processorArchitecture=MSIL">
+      <HintPath>..\packages\Mindscape.Raygun4Net.5.5.0\lib\net40\Mindscape.Raygun4Net4.dll</HintPath>
+    </Reference>
+    <Reference Include="NetMiniZ, Version=1.6.1.0, Culture=neutral, processorArchitecture=MSIL">
+      <HintPath>..\packages\NetMiniZ.1.6.1-preview.3\lib\netstandard2.0\NetMiniZ.dll</HintPath>
+    </Reference>
+    <Reference Include="Newtonsoft.Json, Version=13.0.0.0, Culture=neutral, PublicKeyToken=30ad4fe6b2a6aeed, processorArchitecture=MSIL">
+      <HintPath>..\packages\Newtonsoft.Json.13.0.2\lib\net45\Newtonsoft.Json.dll</HintPath>
+    </Reference>
+    <Reference Include="NLog, Version=5.0.0.0, Culture=neutral, PublicKeyToken=5120e14c03d0593c, processorArchitecture=MSIL">
+      <HintPath>..\packages\NLog.5.1.0\lib\net46\NLog.dll</HintPath>
+    </Reference>
+    <Reference Include="OpenTK, Version=3.1.0.0, Culture=neutral, PublicKeyToken=bad199fe84eb3df4, processorArchitecture=MSIL">
+      <HintPath>..\packages\OpenTK.3.1.0\lib\net20\OpenTK.dll</HintPath>
+    </Reference>
+    <Reference Include="OpenTK.GLControl, Version=3.1.0.0, Culture=neutral, PublicKeyToken=bad199fe84eb3df4, processorArchitecture=MSIL">
+      <HintPath>..\packages\OpenTK.GLControl.3.1.0\lib\net20\OpenTK.GLControl.dll</HintPath>
+    </Reference>
+    <Reference Include="PresentationCore" />
+    <Reference Include="PresentationFramework" />
+    <Reference Include="SharpAvi, Version=3.0.1.0, Culture=neutral, processorArchitecture=MSIL">
+      <HintPath>..\packages\SharpAvi.3.0.1\lib\net45\SharpAvi.dll</HintPath>
+    </Reference>
+    <Reference Include="SharpGL, Version=3.1.1.0, Culture=neutral, PublicKeyToken=27fc851303210b27, processorArchitecture=MSIL">
+      <HintPath>..\packages\SharpGL.3.1.1\lib\net45\SharpGL.dll</HintPath>
+    </Reference>
+    <Reference Include="SharpGL.SceneGraph, Version=3.1.1.0, Culture=neutral, PublicKeyToken=27fc851303210b27, processorArchitecture=MSIL">
+      <HintPath>..\packages\SharpGL.SceneGraph.3.1.1\lib\net45\SharpGL.SceneGraph.dll</HintPath>
+    </Reference>
+    <Reference Include="SharpGL.WPF, Version=3.1.1.0, Culture=neutral, PublicKeyToken=27fc851303210b27, processorArchitecture=MSIL">
+      <HintPath>..\packages\SharpGL.WPF.3.1.1\lib\net45\SharpGL.WPF.dll</HintPath>
+    </Reference>
+    <Reference Include="SkiaSharp, Version=2.88.0.0, Culture=neutral, PublicKeyToken=0738eb9f132ed756, processorArchitecture=MSIL">
+      <HintPath>..\packages\SkiaSharp.2.88.3\lib\net462\SkiaSharp.dll</HintPath>
+    </Reference>
+    <Reference Include="SkiaSharp.Extended.Svg, Version=1.60.0.0, Culture=neutral, PublicKeyToken=0738eb9f132ed756, processorArchitecture=MSIL">
+      <HintPath>..\packages\SkiaSharp.Svg.1.60.0\lib\portable-net45+win8+wp8+wpa81\SkiaSharp.Extended.Svg.dll</HintPath>
+    </Reference>
+    <Reference Include="SkiaSharp.Views.Desktop, Version=2.88.0.0, Culture=neutral, PublicKeyToken=0738eb9f132ed756, processorArchitecture=MSIL">
+      <HintPath>..\packages\SkiaSharp.Views.2.88.3\lib\net462\SkiaSharp.Views.Desktop.dll</HintPath>
+    </Reference>
+    <Reference Include="SkiaSharp.Views.Desktop.Common, Version=2.88.0.0, Culture=neutral, PublicKeyToken=0738eb9f132ed756, processorArchitecture=MSIL">
+      <HintPath>..\packages\SkiaSharp.Views.Desktop.Common.2.88.3\lib\net462\SkiaSharp.Views.Desktop.Common.dll</HintPath>
+    </Reference>
+    <Reference Include="SkiaSharp.Views.Gtk, Version=2.88.0.0, Culture=neutral, PublicKeyToken=0738eb9f132ed756, processorArchitecture=MSIL">
+      <HintPath>..\packages\SkiaSharp.Views.Gtk2.2.88.3\lib\net462\SkiaSharp.Views.Gtk.dll</HintPath>
+    </Reference>
+    <Reference Include="SkiaSharp.Views.WindowsForms, Version=2.88.0.0, Culture=neutral, PublicKeyToken=0738eb9f132ed756, processorArchitecture=MSIL">
+      <HintPath>..\packages\SkiaSharp.Views.WindowsForms.2.88.3\lib\net462\SkiaSharp.Views.WindowsForms.dll</HintPath>
+    </Reference>
+    <Reference Include="SkiaSharp.Views.WPF, Version=2.88.0.0, Culture=neutral, PublicKeyToken=0738eb9f132ed756, processorArchitecture=MSIL">
+      <HintPath>..\packages\SkiaSharp.Views.WPF.2.88.3\lib\net462\SkiaSharp.Views.WPF.dll</HintPath>
+    </Reference>
+    <Reference Include="SocketIoClientDotNet, Version=0.9.13.0, Culture=neutral, processorArchitecture=MSIL">
+      <HintPath>..\packages\SocketIoClientDotNet.0.9.13\lib\net45\SocketIoClientDotNet.dll</HintPath>
+      <Private>True</Private>
+    </Reference>
+    <Reference Include="SuperSocket.ClientEngine, Version=0.10.0.0, Culture=neutral, PublicKeyToken=ee9af13f57f00acc, processorArchitecture=MSIL">
+      <HintPath>..\packages\SuperSocket.ClientEngine.Core.0.10.0\lib\net45\SuperSocket.ClientEngine.dll</HintPath>
+    </Reference>
+    <Reference Include="System" />
+    <Reference Include="System.Buffers, Version=4.0.2.0, Culture=neutral, PublicKeyToken=cc7b13ffcd2ddd51, processorArchitecture=MSIL">
+      <HintPath>..\packages\System.Buffers.4.4.0\lib\netstandard2.0\System.Buffers.dll</HintPath>
+    </Reference>
+    <Reference Include="System.Collections.Specialized, Version=4.0.2.0, Culture=neutral, PublicKeyToken=b03f5f7f11d50a3a, processorArchitecture=MSIL">
+      <HintPath>..\packages\System.Collections.Specialized.4.3.0\lib\net46\System.Collections.Specialized.dll</HintPath>
+      <Private>True</Private>
+      <Private>True</Private>
+    </Reference>
+    <Reference Include="System.ComponentModel.Composition" />
+    <Reference Include="System.Configuration" />
+    <Reference Include="System.Core" />
+    <Reference Include="System.Drawing" />
+    <Reference Include="System.Drawing.Common, Version=4.0.0.1, Culture=neutral, PublicKeyToken=cc7b13ffcd2ddd51, processorArchitecture=MSIL">
+      <HintPath>..\packages\System.Drawing.Common.4.7.0\lib\net461\System.Drawing.Common.dll</HintPath>
+    </Reference>
+    <Reference Include="System.IO, Version=4.1.1.0, Culture=neutral, PublicKeyToken=b03f5f7f11d50a3a, processorArchitecture=MSIL">
+      <HintPath>..\packages\System.IO.4.3.0\lib\net462\System.IO.dll</HintPath>
+      <Private>True</Private>
+      <Private>True</Private>
+    </Reference>
+    <Reference Include="System.IO.Compression" />
+    <Reference Include="System.Linq, Version=4.1.1.0, Culture=neutral, PublicKeyToken=b03f5f7f11d50a3a, processorArchitecture=MSIL">
+      <HintPath>..\packages\System.Linq.4.3.0\lib\net463\System.Linq.dll</HintPath>
+      <Private>True</Private>
+      <Private>True</Private>
+    </Reference>
+    <Reference Include="System.Memory, Version=4.0.1.1, Culture=neutral, PublicKeyToken=cc7b13ffcd2ddd51, processorArchitecture=MSIL">
+      <HintPath>..\packages\System.Memory.4.5.3\lib\netstandard2.0\System.Memory.dll</HintPath>
+    </Reference>
+    <Reference Include="System.Net.NameResolution, Version=4.0.1.0, Culture=neutral, PublicKeyToken=b03f5f7f11d50a3a, processorArchitecture=MSIL">
+      <HintPath>..\packages\System.Net.NameResolution.4.3.0\lib\net46\System.Net.NameResolution.dll</HintPath>
+      <Private>True</Private>
+      <Private>True</Private>
+    </Reference>
+    <Reference Include="System.Net.Security, Version=4.0.1.2, Culture=neutral, PublicKeyToken=b03f5f7f11d50a3a, processorArchitecture=MSIL">
+      <HintPath>..\packages\System.Net.Security.4.3.2\lib\net46\System.Net.Security.dll</HintPath>
+      <Private>True</Private>
+      <Private>True</Private>
+    </Reference>
+    <Reference Include="System.Net.Sockets, Version=4.1.1.0, Culture=neutral, PublicKeyToken=b03f5f7f11d50a3a, processorArchitecture=MSIL">
+      <HintPath>..\packages\System.Net.Sockets.4.3.0\lib\net46\System.Net.Sockets.dll</HintPath>
+      <Private>True</Private>
+      <Private>True</Private>
+    </Reference>
+    <Reference Include="System.Numerics" />
+    <Reference Include="System.IO.Compression.FileSystem" />
+    <Reference Include="System.Numerics.Vectors, Version=4.1.3.0, Culture=neutral, PublicKeyToken=b03f5f7f11d50a3a, processorArchitecture=MSIL">
+      <HintPath>..\packages\System.Numerics.Vectors.4.4.0\lib\net46\System.Numerics.Vectors.dll</HintPath>
+    </Reference>
+    <Reference Include="System.Reactive.Core, Version=2.2.5.0, Culture=neutral, PublicKeyToken=31bf3856ad364e35, processorArchitecture=MSIL">
+      <HintPath>..\packages\Rx-Core.2.2.5\lib\net45\System.Reactive.Core.dll</HintPath>
+      <Private>True</Private>
+    </Reference>
+    <Reference Include="System.Reactive.Interfaces, Version=2.2.5.0, Culture=neutral, PublicKeyToken=31bf3856ad364e35, processorArchitecture=MSIL">
+      <HintPath>..\packages\Rx-Interfaces.2.2.5\lib\net45\System.Reactive.Interfaces.dll</HintPath>
+      <Private>True</Private>
+    </Reference>
+    <Reference Include="System.Reactive.Linq, Version=2.2.5.0, Culture=neutral, PublicKeyToken=31bf3856ad364e35, processorArchitecture=MSIL">
+      <HintPath>..\packages\Rx-Linq.2.2.5\lib\net45\System.Reactive.Linq.dll</HintPath>
+      <Private>True</Private>
+    </Reference>
+    <Reference Include="System.Runtime, Version=4.1.1.1, Culture=neutral, PublicKeyToken=b03f5f7f11d50a3a, processorArchitecture=MSIL">
+      <HintPath>..\packages\System.Runtime.4.3.1\lib\net462\System.Runtime.dll</HintPath>
+      <Private>True</Private>
+      <Private>True</Private>
+    </Reference>
+    <Reference Include="System.Runtime.CompilerServices.Unsafe, Version=4.0.4.1, Culture=neutral, PublicKeyToken=b03f5f7f11d50a3a, processorArchitecture=MSIL">
+      <HintPath>..\packages\System.Runtime.CompilerServices.Unsafe.4.5.2\lib\netstandard2.0\System.Runtime.CompilerServices.Unsafe.dll</HintPath>
+    </Reference>
+    <Reference Include="System.Runtime.Extensions, Version=4.1.1.1, Culture=neutral, PublicKeyToken=b03f5f7f11d50a3a, processorArchitecture=MSIL">
+      <HintPath>..\packages\System.Runtime.Extensions.4.3.1\lib\net462\System.Runtime.Extensions.dll</HintPath>
+      <Private>True</Private>
+      <Private>True</Private>
+    </Reference>
+    <Reference Include="System.Runtime.InteropServices, Version=4.1.1.0, Culture=neutral, PublicKeyToken=b03f5f7f11d50a3a, processorArchitecture=MSIL">
+      <HintPath>..\packages\System.Runtime.InteropServices.4.3.0\lib\net463\System.Runtime.InteropServices.dll</HintPath>
+      <Private>True</Private>
+      <Private>True</Private>
+    </Reference>
+    <Reference Include="System.Security.Cryptography.Algorithms, Version=4.2.1.0, Culture=neutral, PublicKeyToken=b03f5f7f11d50a3a, processorArchitecture=MSIL">
+      <HintPath>..\packages\System.Security.Cryptography.Algorithms.4.3.1\lib\net463\System.Security.Cryptography.Algorithms.dll</HintPath>
+      <Private>True</Private>
+      <Private>True</Private>
+    </Reference>
+    <Reference Include="System.Security.Cryptography.Encoding, Version=4.0.1.0, Culture=neutral, PublicKeyToken=b03f5f7f11d50a3a, processorArchitecture=MSIL">
+      <HintPath>..\packages\System.Security.Cryptography.Encoding.4.3.0\lib\net46\System.Security.Cryptography.Encoding.dll</HintPath>
+      <Private>True</Private>
+      <Private>True</Private>
+    </Reference>
+    <Reference Include="System.Security.Cryptography.Primitives, Version=4.0.1.0, Culture=neutral, PublicKeyToken=b03f5f7f11d50a3a, processorArchitecture=MSIL">
+      <HintPath>..\packages\System.Security.Cryptography.Primitives.4.3.0\lib\net46\System.Security.Cryptography.Primitives.dll</HintPath>
+      <Private>True</Private>
+      <Private>True</Private>
+    </Reference>
+    <Reference Include="System.Security.Cryptography.X509Certificates, Version=4.1.1.2, Culture=neutral, PublicKeyToken=b03f5f7f11d50a3a, processorArchitecture=MSIL">
+      <HintPath>..\packages\System.Security.Cryptography.X509Certificates.4.3.2\lib\net461\System.Security.Cryptography.X509Certificates.dll</HintPath>
+      <Private>True</Private>
+      <Private>True</Private>
+    </Reference>
+    <Reference Include="System.Text.RegularExpressions, Version=4.1.0.0, Culture=neutral, PublicKeyToken=b03f5f7f11d50a3a, processorArchitecture=MSIL">
+      <HintPath>..\packages\System.Text.RegularExpressions.4.3.1\lib\net463\System.Text.RegularExpressions.dll</HintPath>
+      <Private>True</Private>
+      <Private>True</Private>
+    </Reference>
+    <Reference Include="System.Web" />
+    <Reference Include="System.Windows" />
+    <Reference Include="System.Windows.Forms" />
+    <Reference Include="System.Xaml" />
+    <Reference Include="System.Xml.Linq" />
+    <Reference Include="System.Data.DataSetExtensions" />
+    <Reference Include="Microsoft.CSharp" />
+    <Reference Include="System.Data" />
+    <Reference Include="System.Net.Http" />
+    <Reference Include="System.Xml" />
+    <Reference Include="websocket-sharp, Version=1.0.2.59611, Culture=neutral, PublicKeyToken=5660b08a1845a91e, processorArchitecture=MSIL">
+      <HintPath>..\packages\WebSocketSharp.1.0.3-rc11\lib\websocket-sharp.dll</HintPath>
+      <Private>True</Private>
+    </Reference>
+    <Reference Include="WebSocket4Net, Version=0.15.2.11, Culture=neutral, PublicKeyToken=eb4e154b696bf72a, processorArchitecture=MSIL">
+      <HintPath>..\packages\WebSocket4Net.0.15.2\lib\net45\WebSocket4Net.dll</HintPath>
+    </Reference>
+    <Reference Include="WindowsBase" />
+    <Reference Include="WriteableBitmapEx.Wpf, Version=1.6.8.0, Culture=neutral, PublicKeyToken=50375ca6144f1c69, processorArchitecture=MSIL">
+      <HintPath>..\packages\WriteableBitmapEx.1.6.8\lib\net40\WriteableBitmapEx.Wpf.dll</HintPath>
+    </Reference>
+    <Reference Include="Xceed.Wpf.AvalonDock, Version=4.5.0.0, Culture=neutral, PublicKeyToken=3e4669d2f30244f4, processorArchitecture=MSIL">
+      <HintPath>..\packages\Extended.Wpf.Toolkit.4.5.0\lib\net40\Xceed.Wpf.AvalonDock.dll</HintPath>
+    </Reference>
+    <Reference Include="Xceed.Wpf.AvalonDock.Themes.Aero, Version=4.5.0.0, Culture=neutral, PublicKeyToken=3e4669d2f30244f4, processorArchitecture=MSIL">
+      <HintPath>..\packages\Extended.Wpf.Toolkit.4.5.0\lib\net40\Xceed.Wpf.AvalonDock.Themes.Aero.dll</HintPath>
+    </Reference>
+    <Reference Include="Xceed.Wpf.AvalonDock.Themes.Metro, Version=4.5.0.0, Culture=neutral, PublicKeyToken=3e4669d2f30244f4, processorArchitecture=MSIL">
+      <HintPath>..\packages\Extended.Wpf.Toolkit.4.5.0\lib\net40\Xceed.Wpf.AvalonDock.Themes.Metro.dll</HintPath>
+    </Reference>
+    <Reference Include="Xceed.Wpf.AvalonDock.Themes.VS2010, Version=4.5.0.0, Culture=neutral, PublicKeyToken=3e4669d2f30244f4, processorArchitecture=MSIL">
+      <HintPath>..\packages\Extended.Wpf.Toolkit.4.5.0\lib\net40\Xceed.Wpf.AvalonDock.Themes.VS2010.dll</HintPath>
+    </Reference>
+    <Reference Include="Xceed.Wpf.Toolkit, Version=4.5.0.0, Culture=neutral, PublicKeyToken=3e4669d2f30244f4, processorArchitecture=MSIL">
+      <HintPath>..\packages\Extended.Wpf.Toolkit.4.5.0\lib\net40\Xceed.Wpf.Toolkit.dll</HintPath>
+    </Reference>
+  </ItemGroup>
+  <ItemGroup>
+    <Compile Include="..\VersionAssemblyInfo.cs">
+      <Link>Properties\VersionAssemblyInfo.cs</Link>
+    </Compile>
+    <Compile Include="AlphaNumericFrame.cs" />
+    <Compile Include="ColoredFrame.cs" />
+    <Compile Include="Common\CultureUtil.cs" />
+    <Compile Include="Converter\ColorizationLoader.cs" />
+    <Compile Include="Converter\Serum\CRC32encode.cs" />
+    <Compile Include="Converter\Serum\Serum.cs" />
+    <Compile Include="Converter\SwitchingConverter.cs" />
+    <Compile Include="DmdDevice\IConfiguration.cs" />
+    <Compile Include="Input\Frame.cs" />
+    <Compile Include="Input\FutureDmd\FutureDmdSink.cs" />
+    <Compile Include="Input\IColoredGray6Source.cs" />
+    <Compile Include="Input\IDmdColorSource.cs" />
+    <Compile Include="Input\IGray6Source.cs" />
+    <Compile Include="Input\IGameNameSource.cs" />
+    <Compile Include="Input\Network\WebsocketColoredGray4Source.cs" />
+    <Compile Include="Input\Network\WebsocketColoredGray2Source.cs" />
+    <Compile Include="Input\Network\WebsocketGray4Source .cs" />
+    <Compile Include="Input\Network\WebsocketRgb24Source.cs" />
+    <Compile Include="Input\Network\WebsocketServer.cs" />
+    <Compile Include="Input\Network\WebsocketGray2Source.cs" />
+    <Compile Include="Output\IColoredGray6Destination.cs" />
+    <Compile Include="Output\IGray6Destination.cs" />
+    <Compile Include="Output\Network\NetworkStream.cs" />
+    <Compile Include="Output\Network\WebsocketSerializer.cs" />
+    <Compile Include="Output\Pin2Dmd\Pin2DmdBase.cs" />
+    <Compile Include="Output\Pin2Dmd\Pin2DmdHd.cs" />
+    <Compile Include="Output\Pin2Dmd\Pin2DmdXl.cs" />
+    <Compile Include="Output\Pixelcade\Pixelcade.cs" />
+    <Compile Include="Output\Virtual\AlphaNumeric\AlphaNumericLayerSetting.xaml.cs">
+      <DependentUpon>AlphaNumericLayerSetting.xaml</DependentUpon>
+    </Compile>
+    <Compile Include="Output\Virtual\AlphaNumeric\AlphaNumericPainter.cs" />
+    <Compile Include="Output\Virtual\AlphaNumeric\AlphaNumericSettings.xaml.cs">
+      <DependentUpon>AlphaNumericSettings.xaml</DependentUpon>
+    </Compile>
+    <Compile Include="Common\VirtualAlphaNumericDisplay.xaml.cs">
+      <DependentUpon>VirtualAlphaNumericDisplay.xaml</DependentUpon>
+    </Compile>
+    <Compile Include="Common\VirtualDisplay.cs" />
+    <Compile Include="DmdDevice\AlphaNumeric.cs" />
+    <Compile Include="Common\ColorUtil.cs" />
+    <Compile Include="Common\FrameUtil.cs" />
+    <Compile Include="Common\HeatShrink\HeatShrinkDecoder.cs" />
+    <Compile Include="Common\HeatShrink\HeatShrinkEncoder.cs" />
+    <Compile Include="Common\HeatShrink\OutputInfo.cs" />
+    <Compile Include="Common\HeatShrink\Result.cs" />
+    <Compile Include="Common\ImageUtil.cs" />
+    <Compile Include="Common\InteropUtil.cs" />
+    <Compile Include="Common\Profiler.cs" />
+    <Compile Include="Common\TransformationUtil.cs" />
+    <Compile Include="Common\VirtualDmd.xaml.cs">
+      <DependentUpon>VirtualDmd.xaml</DependentUpon>
+    </Compile>
+    <Compile Include="Converter\Colorize\AnimationFrame.cs" />
+    <Compile Include="Converter\Colorize\AnimationPlane.cs" />
+    <Compile Include="Converter\Colorize\AnimationSet.cs" />
+    <Compile Include="Converter\Colorize\SwitchMode.cs" />
+    <Compile Include="Converter\Colorize\VniAnimation.cs" />
+    <Compile Include="Converter\Colorize\Animation.cs" />
+    <Compile Include="Converter\Colorize\VniAnimationFrame.cs" />
+    <Compile Include="Converter\Colorize\VniAnimationPlane.cs" />
+    <Compile Include="Converter\Colorize\VniAnimationSet.cs" />
+    <Compile Include="Converter\Gray2Colorizer.cs" />
+    <Compile Include="Converter\Gray4Colorizer.cs" />
+    <Compile Include="Converter\IConverter.cs" />
+    <Compile Include="DmdDevice\Configuration.cs" />
+    <Compile Include="DmdDevice\DmdDevice.cs" />
+    <Compile Include="DmdDevice\IDmdDevice.cs" />
+    <Compile Include="Input\AbstractSource.cs" />
+    <Compile Include="Input\FileSystem\GifSource.cs" />
+    <Compile Include="Input\FileSystem\ImageSource.cs" />
+    <Compile Include="Input\IBitmapSource.cs" />
+    <Compile Include="Input\IColoredGray4Source.cs" />
+    <Compile Include="Input\IColoredGray2Source.cs" />
+    <Compile Include="Input\IGray2Source.cs" />
+    <Compile Include="Input\IAlphaNumericSource.cs" />
+    <Compile Include="Input\IRgb24Source.cs" />
+    <Compile Include="Input\IGray4Source.cs" />
+    <Compile Include="Input\MemoryGrabber.cs" />
+    <Compile Include="Input\MemoryGrabberBase.cs" />
+    <Compile Include="Input\PinballFX\PinballFX3MemoryGrabber.cs" />
+    <Compile Include="Input\PinballFX\PinballFX3Grabber.cs" />
+    <Compile Include="Input\PinballFX\PinballFX2Grabber.cs" />
+    <Compile Include="Input\Passthrough\PassthroughAlphaNumericSource.cs" />
+    <Compile Include="Input\Passthrough\PassthroughRgb24Source.cs" />
+    <Compile Include="Input\Passthrough\PassthroughGray4Source.cs" />
+    <Compile Include="Input\Passthrough\PassthroughGray2Source.cs" />
+    <Compile Include="Input\FileSystem\PassthroughSource.cs" />
+    <Compile Include="Input\ProPinball\ProPinballSlave.cs" />
+    <Compile Include="Output\FileOutput\GifOutput.cs" />
+    <Compile Include="Output\IAlphaNumericDestination.cs" />
+    <Compile Include="Output\PinUp\PinUpOutput.cs" />
+    <Compile Include="Output\FileOutput\VideoOutput.cs" />
+    <Compile Include="Output\IBitmapDestination.cs" />
+    <Compile Include="Output\IColoredGray2Destination.cs" />
+    <Compile Include="Output\IGray2Destination.cs" />
+    <Compile Include="Output\IFixedSizeDestination.cs" />
+    <Compile Include="Output\IColoredGray4Destination.cs" />
+    <Compile Include="Output\IResizableDestination.cs" />
+    <Compile Include="Output\IRgb24Destination.cs" />
+    <Compile Include="Common\BinaryReaderExtensions.cs" />
+    <Compile Include="Converter\Colorize\Mapping.cs" />
+    <Compile Include="Converter\Colorize\Palette.cs" />
+    <Compile Include="Converter\Colorize\Coloring.cs" />
+    <Compile Include="Output\Network\BrowserStream.cs" />
+    <Compile Include="Output\Network\VpdbStream.cs" />
+    <Compile Include="Output\Virtual\AlphaNumeric\AlphaNumericResources.cs" />
+    <None Include="OpenTK.dll.config" />
+    <None Include="Output\Virtual\AlphaNumeric\README.md" />
+    <Compile Include="Output\Virtual\AlphaNumeric\DisplaySetting.cs" />
+    <Compile Include="Output\Virtual\AlphaNumeric\RasterizeDimensions.cs" />
+    <Compile Include="Output\Virtual\AlphaNumeric\RasterizeLayerStyle.cs" />
+    <Compile Include="Output\Virtual\AlphaNumeric\RasterizeStyle.cs" />
+    <Compile Include="Output\Virtual\AlphaNumeric\VirtualAlphanumericDestination.cs" />
+    <Compile Include="Output\Virtual\AlphaNumeric\AlphanumericControl.xaml.cs">
+      <DependentUpon>AlphanumericControl.xaml</DependentUpon>
+    </Compile>
+    <Compile Include="Output\Virtual\Dmd\OpenGLControlExt.xaml.cs">
+      <DependentUpon>OpenGLControlExt.xaml</DependentUpon>
+    </Compile>
+    <Compile Include="Output\Virtual\Dmd\SliderValueSetting.xaml.cs">
+      <DependentUpon>SliderValueSetting.xaml</DependentUpon>
+    </Compile>
+    <Compile Include="Output\Virtual\Dmd\DmdPaddingSetting.xaml.cs">
+      <DependentUpon>DmdPaddingSetting.xaml</DependentUpon>
+    </Compile>
+    <Compile Include="Output\Virtual\Dmd\DmdSettings.xaml.cs">
+      <DependentUpon>DmdSettings.xaml</DependentUpon>
+    </Compile>
+    <Compile Include="Output\Virtual\Dmd\DmdStyle.cs" />
+    <Compile Include="Output\Virtual\Dmd\Helper.cs" />
+    <Compile Include="Output\Virtual\Dmd\VirtualDmdControl.xaml.cs">
+      <DependentUpon>VirtualDmdControl.xaml</DependentUpon>
+    </Compile>
+    <Compile Include="Output\ZeDMD\ZeDMD.cs" />
+    <Compile Include="Output\ZeDMD\ZeDMDComm.cs" />
+    <Compile Include="RawRenderer.cs" />
+    <Compile Include="Input\FileSystem\RawSource.cs" />
+    <Compile Include="Input\ISource.cs" />
+    <Compile Include="Input\IRawSource.cs" />
+    <Compile Include="Input\PinballFX\PinballFXGrabber.cs" />
+    <Compile Include="Input\ScreenGrabber\GrabberWindow.xaml.cs">
+      <DependentUpon>GrabberWindow.xaml</DependentUpon>
+    </Compile>
+    <Compile Include="Input\TPAGrabber\TPAGrabber.cs" />
+    <Compile Include="IRenderer.cs" />
+    <Compile Include="Output\BufferRenderer.cs" />
+    <Compile Include="Output\FileOutput\BitmapOutput.cs" />
+    <Compile Include="Output\IGray4Destination.cs" />
+    <Compile Include="Output\IRawOutput.cs" />
+    <Compile Include="Output\Pin2Dmd\Pin2Dmd.cs" />
+    <Compile Include="Output\PinDmd1\PinDmd1.cs" />
+    <Compile Include="Output\PinDmd2\PinDmd2.cs" />
+    <Compile Include="Output\IDestination.cs" />
+    <Compile Include="Input\ScreenGrabber\NativeCapture.cs" />
+    <Compile Include="Output\PinDmd3\PinDmd3.cs" />
+    <Compile Include="Processor\GridProcessor.cs" />
+    <Compile Include="Processor\AbstractProcessor.cs" />
+    <Compile Include="Properties\AssemblyInfo.cs" />
+    <Compile Include="Input\ScreenGrabber\ScreenGrabber.cs" />
+    <Compile Include="RenderGraph.cs" />
+    <Compile Include="RenderGraphCollection.cs" />
+  </ItemGroup>
+  <ItemGroup>
+    <None Include="app.config" />
+    <EmbeddedResource Include="Output\Virtual\Dmd\Dmd.frag" />
+    <EmbeddedResource Include="Output\Virtual\Dmd\Blur.vert" />
+    <EmbeddedResource Include="Output\Virtual\Dmd\Blur.frag" />
+    <EmbeddedResource Include="Output\Virtual\Dmd\Convert.frag" />
+    <EmbeddedResource Include="Output\Virtual\Dmd\Convert.vert" />
+    <None Include="packages.config" />
+  </ItemGroup>
+  <ItemGroup>
+    <EmbeddedResource Include="Costura32\serum.dll" />
+    <EmbeddedResource Include="Costura64\serum64.dll" />
+    <EmbeddedResource Include="Costura32\libminiz-3.0.2.dll" />
+    <EmbeddedResource Include="Costura64\libminiz-3.0.2.dll" />
+    <Content Include="FTDI2XX.xml" />
+    <Content Include="Output\Virtual\Dmd\README.md" />
+    <Resource Include="Output\Virtual\Dmd\preview-128x16-tint.png" />
+    <Resource Include="Output\Virtual\Dmd\preview-128x32-tint.png" />
+    <Resource Include="Output\Virtual\Dmd\preview-192x64-tint.png" />
+    <Resource Include="Output\Virtual\Dmd\preview-32x8-tint.png" />
+    <Resource Include="Output\Virtual\Dmd\preview-128x16-mono.png" />
+    <Resource Include="Output\Virtual\Dmd\preview-128x32-mono.png" />
+    <Resource Include="Output\Virtual\Dmd\preview-192x64-mono.png" />
+    <Resource Include="Output\Virtual\Dmd\preview-32x8-mono.png" />
+    <EmbeddedResource Include="Costura64\libSkiaSharp.dll" />
+    <EmbeddedResource Include="Output\Virtual\Dmd\Dmd.vert" />
+    <Resource Include="Output\Virtual\Dmd\preview-128x32-color.png" />
+    <EmbeddedResource Include="Output\Virtual\AlphaNumeric\numeric-thin\08-center-top.svg" />
+    <EmbeddedResource Include="Output\Virtual\AlphaNumeric\numeric-thin\09-center-bottom.svg" />
+    <EmbeddedResource Include="Output\Virtual\AlphaNumeric\numeric-thin\full-10.svg" />
+    <EmbeddedResource Include="Output\Virtual\AlphaNumeric\numeric-thin\00-top.svg" />
+    <EmbeddedResource Include="Output\Virtual\AlphaNumeric\numeric-thin\01-top-right.svg" />
+    <EmbeddedResource Include="Output\Virtual\AlphaNumeric\numeric-thin\02-bottom-right.svg" />
+    <EmbeddedResource Include="Output\Virtual\AlphaNumeric\numeric-thin\03-bottom.svg" />
+    <EmbeddedResource Include="Output\Virtual\AlphaNumeric\numeric-thin\04-bottom-left.svg" />
+    <EmbeddedResource Include="Output\Virtual\AlphaNumeric\numeric-thin\05-top-left.svg" />
+    <EmbeddedResource Include="Output\Virtual\AlphaNumeric\numeric-thin\06-middle.svg" />
+    <EmbeddedResource Include="Output\Virtual\AlphaNumeric\numeric-thin\07-comma.svg" />
+    <EmbeddedResource Include="Output\Virtual\AlphaNumeric\numeric-thin\full.svg" />
+    <EmbeddedResource Include="Costura64\ftd2xx.dll" />
+    <EmbeddedResource Include="Costura32\libSkiaSharp.dll" />
+    <Content Include="FodyWeavers.xml">
+      <SubType>Designer</SubType>
+    </Content>
+    <EmbeddedResource Include="Costura32\ftd2xx.dll" />
+    <EmbeddedResource Include="Output\Network\www\index.html">
+      <CopyToOutputDirectory>PreserveNewest</CopyToOutputDirectory>
+    </EmbeddedResource>
+    <EmbeddedResource Include="Output\Network\www\main.js">
+      <CopyToOutputDirectory>PreserveNewest</CopyToOutputDirectory>
+    </EmbeddedResource>
+    <EmbeddedResource Include="Output\Network\www\reconnecting-websocket.js">
+      <CopyToOutputDirectory>PreserveNewest</CopyToOutputDirectory>
+    </EmbeddedResource>
+    <EmbeddedResource Include="Output\Network\www\jbinary.js">
+      <CopyToOutputDirectory>PreserveNewest</CopyToOutputDirectory>
+    </EmbeddedResource>
+    <EmbeddedResource Include="Output\Network\www\jdataview.js">
+      <CopyToOutputDirectory>PreserveNewest</CopyToOutputDirectory>
+    </EmbeddedResource>
+    <EmbeddedResource Include="Output\Network\www\composer.js">
+      <CopyToOutputDirectory>PreserveNewest</CopyToOutputDirectory>
+    </EmbeddedResource>
+    <EmbeddedResource Include="Output\Network\www\shaders.js">
+      <CopyToOutputDirectory>PreserveNewest</CopyToOutputDirectory>
+    </EmbeddedResource>
+    <EmbeddedResource Include="Output\Network\www\three.min.js">
+      <CopyToOutputDirectory>PreserveNewest</CopyToOutputDirectory>
+    </EmbeddedResource>
+    <EmbeddedResource Include="Output\Network\www\styles.css">
+      <CopyToOutputDirectory>PreserveNewest</CopyToOutputDirectory>
+    </EmbeddedResource>
+    <EmbeddedResource Include="Output\Virtual\AlphaNumeric\alphanum-bold\00-top.svg" />
+    <EmbeddedResource Include="Output\Virtual\AlphaNumeric\alphanum-bold\01-top-right.svg" />
+    <EmbeddedResource Include="Output\Virtual\AlphaNumeric\alphanum-bold\02-bottom-right.svg" />
+    <EmbeddedResource Include="Output\Virtual\AlphaNumeric\alphanum-bold\03-bottom.svg" />
+    <EmbeddedResource Include="Output\Virtual\AlphaNumeric\alphanum-bold\04-bottom-left.svg" />
+    <EmbeddedResource Include="Output\Virtual\AlphaNumeric\alphanum-bold\05-top-left.svg" />
+    <EmbeddedResource Include="Output\Virtual\AlphaNumeric\alphanum-bold\06-middle-left.svg" />
+    <EmbeddedResource Include="Output\Virtual\AlphaNumeric\alphanum-bold\07-comma.svg" />
+    <EmbeddedResource Include="Output\Virtual\AlphaNumeric\alphanum-bold\08-diag-top-left.svg" />
+    <EmbeddedResource Include="Output\Virtual\AlphaNumeric\alphanum-bold\09-center-top.svg" />
+    <EmbeddedResource Include="Output\Virtual\AlphaNumeric\alphanum-bold\10-diag-top-right.svg" />
+    <EmbeddedResource Include="Output\Virtual\AlphaNumeric\alphanum-bold\11-middle-right.svg" />
+    <EmbeddedResource Include="Output\Virtual\AlphaNumeric\alphanum-bold\12-diag-bottom-right.svg" />
+    <EmbeddedResource Include="Output\Virtual\AlphaNumeric\alphanum-bold\13-center-bottom.svg" />
+    <EmbeddedResource Include="Output\Virtual\AlphaNumeric\alphanum-bold\14-diag-bottom-left.svg" />
+    <EmbeddedResource Include="Output\Virtual\AlphaNumeric\alphanum-bold\15-dot.svg" />
+    <EmbeddedResource Include="Output\Virtual\AlphaNumeric\alphanum-bold\full.svg" />
+    <EmbeddedResource Include="Output\Virtual\AlphaNumeric\alphanum-thin\00-top.svg" />
+    <EmbeddedResource Include="Output\Virtual\AlphaNumeric\alphanum-thin\01-top-right.svg" />
+    <EmbeddedResource Include="Output\Virtual\AlphaNumeric\alphanum-thin\02-bottom-right.svg" />
+    <EmbeddedResource Include="Output\Virtual\AlphaNumeric\alphanum-thin\03-bottom.svg" />
+    <EmbeddedResource Include="Output\Virtual\AlphaNumeric\alphanum-thin\04-bottom-left.svg" />
+    <EmbeddedResource Include="Output\Virtual\AlphaNumeric\alphanum-thin\05-top-left.svg" />
+    <EmbeddedResource Include="Output\Virtual\AlphaNumeric\alphanum-thin\06-middle-left.svg" />
+    <EmbeddedResource Include="Output\Virtual\AlphaNumeric\alphanum-thin\07-comma.svg" />
+    <EmbeddedResource Include="Output\Virtual\AlphaNumeric\alphanum-thin\08-diag-top-left.svg" />
+    <EmbeddedResource Include="Output\Virtual\AlphaNumeric\alphanum-thin\09-center-top.svg" />
+    <EmbeddedResource Include="Output\Virtual\AlphaNumeric\alphanum-thin\10-diag-top-right.svg" />
+    <EmbeddedResource Include="Output\Virtual\AlphaNumeric\alphanum-thin\11-middle-right.svg" />
+    <EmbeddedResource Include="Output\Virtual\AlphaNumeric\alphanum-thin\12-diag-bottom-right.svg" />
+    <EmbeddedResource Include="Output\Virtual\AlphaNumeric\alphanum-thin\13-center-bottom.svg" />
+    <EmbeddedResource Include="Output\Virtual\AlphaNumeric\alphanum-thin\14-diag-bottom-left.svg" />
+    <EmbeddedResource Include="Output\Virtual\AlphaNumeric\alphanum-thin\15-dot.svg" />
+    <EmbeddedResource Include="Output\Virtual\AlphaNumeric\alphanum-thin\full.svg" />
+    <EmbeddedResource Include="Output\Virtual\AlphaNumeric\numeric-bold\00-top.svg" />
+    <EmbeddedResource Include="Output\Virtual\AlphaNumeric\numeric-bold\01-top-right.svg" />
+    <EmbeddedResource Include="Output\Virtual\AlphaNumeric\numeric-bold\02-bottom-right.svg" />
+    <EmbeddedResource Include="Output\Virtual\AlphaNumeric\numeric-bold\03-bottom.svg" />
+    <EmbeddedResource Include="Output\Virtual\AlphaNumeric\numeric-bold\04-bottom-left.svg" />
+    <EmbeddedResource Include="Output\Virtual\AlphaNumeric\numeric-bold\05-top-left.svg" />
+    <EmbeddedResource Include="Output\Virtual\AlphaNumeric\numeric-bold\06-middle.svg" />
+    <EmbeddedResource Include="Output\Virtual\AlphaNumeric\numeric-bold\07-comma.svg" />
+    <EmbeddedResource Include="Output\Virtual\AlphaNumeric\numeric-bold\08-center-top.svg" />
+    <EmbeddedResource Include="Output\Virtual\AlphaNumeric\numeric-bold\09-center-bottom.svg" />
+    <EmbeddedResource Include="Output\Virtual\AlphaNumeric\numeric-bold\full-10.svg" />
+    <EmbeddedResource Include="Output\Virtual\AlphaNumeric\numeric-bold\full.svg" />
+  </ItemGroup>
+  <ItemGroup>
+    <Page Include="Output\Virtual\AlphaNumeric\AlphaNumericLayerSetting.xaml">
+      <SubType>Designer</SubType>
+      <Generator>MSBuild:Compile</Generator>
+    </Page>
+    <Page Include="Output\Virtual\AlphaNumeric\AlphaNumericSettings.xaml">
+      <SubType>Designer</SubType>
+      <Generator>MSBuild:Compile</Generator>
+    </Page>
+    <Page Include="Common\VirtualAlphaNumericDisplay.xaml">
+      <Generator>MSBuild:Compile</Generator>
+      <SubType>Designer</SubType>
+    </Page>
+    <Page Include="Common\VirtualDmd.xaml">
+      <Generator>MSBuild:Compile</Generator>
+      <SubType>Designer</SubType>
+    </Page>
+    <Page Include="Input\ScreenGrabber\GrabberWindow.xaml">
+      <Generator>MSBuild:Compile</Generator>
+      <SubType>Designer</SubType>
+    </Page>
+    <Page Include="Output\Virtual\AlphaNumeric\AlphanumericControl.xaml">
+      <SubType>Designer</SubType>
+      <Generator>MSBuild:Compile</Generator>
+    </Page>
+    <Page Include="Output\Virtual\Dmd\OpenGLControlExt.xaml">
+      <SubType>Designer</SubType>
+      <Generator>MSBuild:Compile</Generator>
+    </Page>
+    <Page Include="Output\Virtual\Dmd\SliderValueSetting.xaml">
+      <Generator>MSBuild:Compile</Generator>
+      <SubType>Designer</SubType>
+    </Page>
+    <Page Include="Output\Virtual\Dmd\DmdPaddingSetting.xaml">
+      <Generator>MSBuild:Compile</Generator>
+      <SubType>Designer</SubType>
+    </Page>
+    <Page Include="Output\Virtual\Dmd\DmdSettings.xaml">
+      <Generator>MSBuild:Compile</Generator>
+      <SubType>Designer</SubType>
+    </Page>
+    <Page Include="Output\Virtual\Dmd\VirtualDmdControl.xaml">
+      <Generator>MSBuild:Compile</Generator>
+      <SubType>Designer</SubType>
+    </Page>
+  </ItemGroup>
+  <ItemGroup>
+    <ProjectReference Include="..\ProPinballBridge\ProPinballBridge.vcxproj">
+      <Project>{668cdaaf-49e4-4b01-bd9d-37d5ae89ddac}</Project>
+      <Name>ProPinballBridge</Name>
+      <Private>True</Private>
+    </ProjectReference>
+  </ItemGroup>
+  <ItemGroup />
+  <Import Project="$(MSBuildToolsPath)\Microsoft.CSharp.targets" />
+  <PropertyGroup>
+    <PostBuildEvent>
+    </PostBuildEvent>
+  </PropertyGroup>
+  <PropertyGroup>
+    <PreBuildEvent>
+    </PreBuildEvent>
+  </PropertyGroup>
+  <Import Project="..\packages\Fody.1.29.4\build\dotnet\Fody.targets" Condition="Exists('..\packages\Fody.1.29.4\build\dotnet\Fody.targets')" />
+  <Target Name="EnsureNuGetPackageBuildImports" BeforeTargets="PrepareForBuild">
+    <PropertyGroup>
+      <ErrorText>This project references NuGet package(s) that are missing on this computer. Use NuGet Package Restore to download them.  For more information, see http://go.microsoft.com/fwlink/?LinkID=322105. The missing file is {0}.</ErrorText>
+    </PropertyGroup>
+    <Error Condition="!Exists('..\packages\Fody.1.29.4\build\dotnet\Fody.targets')" Text="$([System.String]::Format('$(ErrorText)', '..\packages\Fody.1.29.4\build\dotnet\Fody.targets'))" />
+    <Error Condition="!Exists('..\packages\SkiaSharp.NativeAssets.macOS.2.88.3\build\net462\SkiaSharp.NativeAssets.macOS.targets')" Text="$([System.String]::Format('$(ErrorText)', '..\packages\SkiaSharp.NativeAssets.macOS.2.88.3\build\net462\SkiaSharp.NativeAssets.macOS.targets'))" />
+    <Error Condition="!Exists('..\packages\SkiaSharp.NativeAssets.Win32.2.88.3\build\net462\SkiaSharp.NativeAssets.Win32.targets')" Text="$([System.String]::Format('$(ErrorText)', '..\packages\SkiaSharp.NativeAssets.Win32.2.88.3\build\net462\SkiaSharp.NativeAssets.Win32.targets'))" />
+    <Error Condition="!Exists('..\packages\NetMiniZ.Native.win-x64.1.6.1\build\netstandard2.0\NetMiniZ.Native.win-x64.targets')" Text="$([System.String]::Format('$(ErrorText)', '..\packages\NetMiniZ.Native.win-x64.1.6.1\build\netstandard2.0\NetMiniZ.Native.win-x64.targets'))" />
+    <Error Condition="!Exists('..\packages\NetMiniZ.Native.win-x86.1.6.1\build\netstandard2.0\NetMiniZ.Native.win-x86.targets')" Text="$([System.String]::Format('$(ErrorText)', '..\packages\NetMiniZ.Native.win-x86.1.6.1\build\netstandard2.0\NetMiniZ.Native.win-x86.targets'))" />
+  </Target>
+  <Import Project="..\packages\SkiaSharp.NativeAssets.macOS.2.88.3\build\net462\SkiaSharp.NativeAssets.macOS.targets" Condition="Exists('..\packages\SkiaSharp.NativeAssets.macOS.2.88.3\build\net462\SkiaSharp.NativeAssets.macOS.targets')" />
+  <Import Project="..\packages\SkiaSharp.NativeAssets.Win32.2.88.3\build\net462\SkiaSharp.NativeAssets.Win32.targets" Condition="Exists('..\packages\SkiaSharp.NativeAssets.Win32.2.88.3\build\net462\SkiaSharp.NativeAssets.Win32.targets')" />
+  <Import Project="..\packages\NetMiniZ.Native.win-x64.1.6.1\build\netstandard2.0\NetMiniZ.Native.win-x64.targets" Condition="Exists('..\packages\NetMiniZ.Native.win-x64.1.6.1\build\netstandard2.0\NetMiniZ.Native.win-x64.targets')" />
+  <Import Project="..\packages\NetMiniZ.Native.win-x86.1.6.1\build\netstandard2.0\NetMiniZ.Native.win-x86.targets" Condition="Exists('..\packages\NetMiniZ.Native.win-x86.1.6.1\build\netstandard2.0\NetMiniZ.Native.win-x86.targets')" />
+  <!-- To modify your build process, add your task inside one of the targets below and uncomment it.
+       Other similar extension points exist, see Microsoft.Common.targets.
+  <Target Name="BeforeBuild">
+  </Target>
+  <Target Name="AfterBuild">
+  </Target>
+  -->
+</Project>