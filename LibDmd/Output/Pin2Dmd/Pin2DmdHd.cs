--- conflicted
+++ resolved
@@ -1,111 +1,103 @@
-﻿namespace LibDmd.Output.Pin2Dmd
-<<<<<<< HEAD
-{
-=======
-{
->>>>>>> 4bc9f225
-	/// <summary>
-	/// Output target for PIN2DMD devices.
-	/// </summary>
-	/// <see cref="https://github.com/lucky01/PIN2DMD"/>
-	public class Pin2DmdHd : Pin2DmdBase, IRgb24Destination, IRawOutput, IFixedSizeDestination
-	{
-		public string Name { get; } = "PIN2DMD HD";
-		protected override string ProductString => "PIN2DMD HD";
-		public override int DmdWidth { get; } = 256;
-		public override int DmdHeight { get; } = 64;
-
-		private static Pin2DmdHd _instance;
-
-		private Pin2DmdHd()
-		{
-		}
-
-		/// <summary>
-		/// Returns the current instance of the PIN2DMD API. In any case,
-		/// the instance get (re-)initialized.
-		/// </summary>
-		/// <returns></returns>
-		public static Pin2DmdHd GetInstance(int outputDelay)
-		{
-			if (_instance == null) {
-				_instance = new Pin2DmdHd { Delay = outputDelay };
-			}
-			_instance.Init();
-			return _instance;
-<<<<<<< HEAD
-		}
-=======
-		}
->>>>>>> 4bc9f225
-
-		private static bool CreateRgb24HD(int width, int height, byte[] frame, byte[] frameBuffer, int offset, int rgbSequence, int buffermode)
-		{
-			var tmp = new byte[frameBuffer.Length];
-			var identical = true;
-			CreateRgb24(width, height, frame, tmp, offset, rgbSequence);
-			var dest_idx = offset;
-			var tmp_idx = offset;
-
-			if (buffermode == 0)
-			{
-				for (int l = 0; l < (frameBuffer.Length - 4) / 2; l++)
-				{
-					identical = identical && frameBuffer[dest_idx] == tmp[tmp_idx] && frameBuffer[dest_idx + 1] == tmp[tmp_idx + (width / 2)];
-					frameBuffer[dest_idx] = tmp[tmp_idx + (width / 2)];
-					frameBuffer[dest_idx + 1] = (byte)(tmp[tmp_idx] << 1);
-					dest_idx += 2;
-					tmp_idx++;
-					if ((dest_idx - offset) % width == 0)
-						tmp_idx += width / 2;
-				}
-			}
-			else
-			{
-				byte val;
-				for (int i = 0; i < 32; i++)
-				{  // 32 rows of source as we split into upper and lower half
-					for (int j = 0; j < 16; j++)
-					{ // 16 channels per driver IC with duplicate pixel
-						for (int k = 0; k < 8; k++)
-						{ // 8 led driver ICs per module
-							for (int l = 5; l >= 0; l--)
-							{
-								tmp_idx = k * 16 + j + i * 256 + offset;
-								val = tmp[tmp_idx + (width / 2) + (width * height / 2 * l)];
-								identical = identical && frameBuffer[dest_idx] == val;
-								frameBuffer[dest_idx++] = val;
-								val = (byte)(tmp[tmp_idx + (width * height / 2 * l)] << 1);
-								identical = identical && frameBuffer[dest_idx] == val;
-								frameBuffer[dest_idx++] = val;
-							}
-						}
-					}
-				}
-			}
-			return !identical;
-		}
-
-		public void RenderRgb24(byte[] frame)
-		{
-			// split into sub frames
-			var changed = CreateRgb24HD(DmdWidth, DmdHeight, frame, _frameBufferRgb24, 4, pin2dmdConfig.rgbseq, pin2dmdConfig.buffermode);
-
-			// send frame buffer to device
-			if (changed) {
-				RenderRaw(_frameBufferRgb24);
-			}
-		}
-
-		public void ClearDisplay()
-		{
-			var buffer = new byte[2052];
-			buffer[0] = 0x81;
-			buffer[1] = 0xC3;
-			buffer[2] = 0xE7;
-			buffer[3] = 0x00;
-			RenderRaw(buffer);
-			System.Threading.Thread.Sleep(Delay);
-		}
-	}
-}+﻿namespace LibDmd.Output.Pin2Dmd
+{
+	/// <summary>
+	/// Output target for PIN2DMD devices.
+	/// </summary>
+	/// <see cref="https://github.com/lucky01/PIN2DMD"/>
+	public class Pin2DmdHd : Pin2DmdBase, IRgb24Destination, IRawOutput, IFixedSizeDestination
+	{
+		public string Name { get; } = "PIN2DMD HD";
+		protected override string ProductString => "PIN2DMD HD";
+		public override int DmdWidth { get; } = 256;
+		public override int DmdHeight { get; } = 64;
+
+		private static Pin2DmdHd _instance;
+
+		private Pin2DmdHd()
+		{
+		}
+
+		/// <summary>
+		/// Returns the current instance of the PIN2DMD API. In any case,
+		/// the instance get (re-)initialized.
+		/// </summary>
+		/// <returns></returns>
+		public static Pin2DmdHd GetInstance(int outputDelay)
+		{
+			if (_instance == null) {
+				_instance = new Pin2DmdHd { Delay = outputDelay };
+			}
+			_instance.Init();
+			return _instance;
+		}
+
+		private static bool CreateRgb24HD(int width, int height, byte[] frame, byte[] frameBuffer, int offset, int rgbSequence, int buffermode)
+		{
+			var tmp = new byte[frameBuffer.Length];
+			var identical = true;
+			CreateRgb24(width, height, frame, tmp, offset, rgbSequence);
+			var dest_idx = offset;
+			var tmp_idx = offset;
+
+			if (buffermode == 0)
+			{
+				for (int l = 0; l < (frameBuffer.Length - 4) / 2; l++)
+				{
+					identical = identical && frameBuffer[dest_idx] == tmp[tmp_idx] && frameBuffer[dest_idx + 1] == tmp[tmp_idx + (width / 2)];
+					frameBuffer[dest_idx] = tmp[tmp_idx + (width / 2)];
+					frameBuffer[dest_idx + 1] = (byte)(tmp[tmp_idx] << 1);
+					dest_idx += 2;
+					tmp_idx++;
+					if ((dest_idx - offset) % width == 0)
+						tmp_idx += width / 2;
+				}
+			}
+			else
+			{
+				byte val;
+				for (int i = 0; i < 32; i++)
+				{  // 32 rows of source as we split into upper and lower half
+					for (int j = 0; j < 16; j++)
+					{ // 16 channels per driver IC with duplicate pixel
+						for (int k = 0; k < 8; k++)
+						{ // 8 led driver ICs per module
+							for (int l = 5; l >= 0; l--)
+							{
+								tmp_idx = k * 16 + j + i * 256 + offset;
+								val = tmp[tmp_idx + (width / 2) + (width * height / 2 * l)];
+								identical = identical && frameBuffer[dest_idx] == val;
+								frameBuffer[dest_idx++] = val;
+								val = (byte)(tmp[tmp_idx + (width * height / 2 * l)] << 1);
+								identical = identical && frameBuffer[dest_idx] == val;
+								frameBuffer[dest_idx++] = val;
+							}
+						}
+					}
+				}
+			}
+			return !identical;
+		}
+
+		public void RenderRgb24(byte[] frame)
+		{
+			// split into sub frames
+			var changed = CreateRgb24HD(DmdWidth, DmdHeight, frame, _frameBufferRgb24, 4, pin2dmdConfig.rgbseq, pin2dmdConfig.buffermode);
+
+			// send frame buffer to device
+			if (changed) {
+				RenderRaw(_frameBufferRgb24);
+			}
+		}
+
+		public void ClearDisplay()
+		{
+			var buffer = new byte[2052];
+			buffer[0] = 0x81;
+			buffer[1] = 0xC3;
+			buffer[2] = 0xE7;
+			buffer[3] = 0x00;
+			RenderRaw(buffer);
+			System.Threading.Thread.Sleep(Delay);
+		}
+	}
+}