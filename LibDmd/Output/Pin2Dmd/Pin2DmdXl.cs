--- conflicted
+++ resolved
@@ -1,67 +1,58 @@
-﻿namespace LibDmd.Output.Pin2Dmd
-<<<<<<< HEAD
-{
-=======
-{
->>>>>>> 4bc9f225
-	/// <summary>
-	/// Output target for PIN2DMD devices.
-	/// </summary>
-	/// <see cref="https://github.com/lucky01/PIN2DMD"/>
-	public class Pin2DmdXl : Pin2DmdBase, IRgb24Destination, IRawOutput, IFixedSizeDestination
-	{
-		public string Name { get; } = "PIN2DMD XL";
-
-		protected override string ProductString => "PIN2DMD XL";
-
-		public override int DmdWidth { get; } = 192;
-		public override int DmdHeight { get; } = 64;
-
-		private static Pin2DmdXl _instance;
-		
-		private Pin2DmdXl()
-		{
-		}
-
-		/// <summary>
-		/// Returns the current instance of the PIN2DMD API. In any case,
-		/// the instance get (re-)initialized.
-		/// </summary>
-		/// <returns></returns>
-		public static Pin2DmdXl GetInstance(int outputDelay)
-		{
-			if (_instance == null) {
-				_instance = new Pin2DmdXl { Delay = outputDelay };
-			}
-			_instance.Init();
-			return _instance;
-<<<<<<< HEAD
-		}
-
-=======
-		}
-
->>>>>>> 4bc9f225
-		public void RenderRgb24(byte[] frame)
-		{
-			// split into sub frames
-			var changed = CreateRgb24(DmdWidth, DmdHeight, frame, _frameBufferRgb24, 4, pin2dmdConfig.rgbseq);
-
-			// send frame buffer to device
-			if (changed) {
-				RenderRaw(_frameBufferRgb24);
-			}
-		}
-
-		public void ClearDisplay()
-		{
-			var buffer = new byte[6148];
-			buffer[0] = 0x81;
-			buffer[1] = 0xC3;
-			buffer[2] = 0xE8;
-			buffer[3] = 12;
-			RenderRaw(buffer);
-			System.Threading.Thread.Sleep(Delay);
-		}
-	}
-}+﻿namespace LibDmd.Output.Pin2Dmd
+{
+	/// <summary>
+	/// Output target for PIN2DMD devices.
+	/// </summary>
+	/// <see cref="https://github.com/lucky01/PIN2DMD"/>
+	public class Pin2DmdXl : Pin2DmdBase, IRgb24Destination, IRawOutput, IFixedSizeDestination
+	{
+		public string Name { get; } = "PIN2DMD XL";
+
+		protected override string ProductString => "PIN2DMD XL";
+
+		public override int DmdWidth { get; } = 192;
+		public override int DmdHeight { get; } = 64;
+
+		private static Pin2DmdXl _instance;
+		
+		private Pin2DmdXl()
+		{
+		}
+
+		/// <summary>
+		/// Returns the current instance of the PIN2DMD API. In any case,
+		/// the instance get (re-)initialized.
+		/// </summary>
+		/// <returns></returns>
+		public static Pin2DmdXl GetInstance(int outputDelay)
+		{
+			if (_instance == null) {
+				_instance = new Pin2DmdXl { Delay = outputDelay };
+			}
+			_instance.Init();
+			return _instance;
+		}
+
+		public void RenderRgb24(byte[] frame)
+		{
+			// split into sub frames
+			var changed = CreateRgb24(DmdWidth, DmdHeight, frame, _frameBufferRgb24, 4, pin2dmdConfig.rgbseq);
+
+			// send frame buffer to device
+			if (changed) {
+				RenderRaw(_frameBufferRgb24);
+			}
+		}
+
+		public void ClearDisplay()
+		{
+			var buffer = new byte[6148];
+			buffer[0] = 0x81;
+			buffer[1] = 0xC3;
+			buffer[2] = 0xE8;
+			buffer[3] = 12;
+			RenderRaw(buffer);
+			System.Threading.Thread.Sleep(Delay);
+		}
+	}
+}