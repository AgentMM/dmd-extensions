--- conflicted
+++ resolved
@@ -1,933 +1,930 @@
-﻿using System;
-using System.Collections;
-using System.Linq;
-using System.Runtime.InteropServices;
-using System.Text;
-using NLog;
-using Color = System.Windows.Media.Color;
-
-namespace LibDmd.Common
-{
-	/// <summary>
-	/// Wärchziig zum hin- und härkonvertiärä vo Biud-Datä.
-	/// </summary>
-	public class FrameUtil
-	{
-		private static readonly Logger Logger = LogManager.GetCurrentClassLogger();
-
-		/// <summary>
-		/// Tuät es Biud i sini Bitahteiu uifteilä.
-		/// </summary>
-		/// 
-		/// <remarks>
-		/// Mr chas so gseh dass für äs Biud mit viar Graiteen zwe Ebänä fir
-		/// jedes Bit uisächemid
-		/// </remarks>
-		/// 
-		/// <param name="width">Bräiti vom Biud</param>
-		/// <param name="height">Heechi vom Biud</param>
-		/// <param name="bitlen">Mit wefu Bits pro Pixu s Biud konstruiärt isch</param>
-		/// <param name="frame">D datä vom Biud</param>
-		/// <returns>Än Ebini fir jedes Bit</returns>
-		public static byte[][] Split(int width, int height, int bitlen, byte[] frame)
-		{
-			var planeSize = width * height / 8;
-			var planes = new byte[bitlen][];
-			for (var i = 0; i < bitlen; i++) {
-				planes[i] = new byte[planeSize];
-			}
-			var byteIdx = 0;
-			var bd = new byte[bitlen];
-			for (var y = 0; y < height; y++) {
-				for (var x = 0; x < width; x += 8) {
-					for (var i = 0; i < bitlen; i++) {
-						bd[i] = 0;
-					}
-					for (var v = 7; v >= 0; v--) {
-						var pixel = frame[(y * width) + (x + v)];
-						for (var i = 0; i < bitlen; i++) {
-							bd[i] <<= 1;
-							if ((pixel & ( 1 << i) ) != 0) {
-								bd[i] |= 1;
-							}
-						}
-					}
-					for (var i = 0; i < bitlen; i++) {
-						planes[i][byteIdx] = bd[i];
-					}
-					byteIdx++;
-				}
-			}
-			return planes;
-		}
-
-		/// <summary>
-		/// Puts an sequence of flat/concatenated bitplanes into an array.
-		/// </summary>
-		/// <param name="width">Width of the frame</param>
-		/// <param name="height">Height of the frame</param>
-		/// <param name="src">Concatenated bitplanes</param>
-		/// <returns></returns>
-		public static byte[][] SplitBitplanes(int width, int height, byte[] src)
-		{
-			var size = width * height / 8;
-			var bitlen = src.Length / size;
-			var planes = new byte[bitlen][];
-			for (var i = 0; i < bitlen; i++) {
-				planes[i] = src.Skip(i * size).Take(size).ToArray();
-			}
-			Logger.Debug("[SplitBitplanes] From {0} bytes to {1} planes at {2} bytes.", src.Length, bitlen, size);
-			return planes;
-		}
-
-		/// <summary>
-		/// Splits an RGB24 frame into each bit plane.
-		/// </summary>
-		/// <param name="width">Width of the frame</param>
-		/// <param name="height">Height of the frame</param>
-		/// <param name="frame">RGB24 data, top-left to bottom-right</param>
-		/// <param name="frameBuffer">Destination buffer where planes are written</param>
-		/// <param name="offset">Start writing at this offset</param>
-		/// <returns>True if destination buffer changed, false otherwise.</returns>
-		/// 
-		public static readonly byte[] GAMMA_TABLE = { 0, 0, 0, 0, 0, 0, 0, 0, 1, 1, 1, 1, 1, 1, 1, 1,
-									1, 1, 1, 1, 1, 1, 1, 1, 1, 1, 1, 1, 1, 1, 1, 1,
-									1, 1, 1, 1, 1, 1, 1, 1, 1, 1, 1, 1, 1, 1, 1, 1,
-									1, 1, 1, 1, 1, 1, 2, 2, 2, 2, 2, 2, 2, 2, 2, 2,
-									2, 2, 2, 2, 2, 2, 2, 3, 3, 3, 3, 3, 3, 3, 3, 3,
-									3, 3, 4, 4, 4, 4, 4, 4, 4, 4, 4, 5, 5, 5, 5, 5,
-									5, 5, 5, 6, 6, 6, 6, 6, 6, 6, 7, 7, 7, 7, 7, 7,
-									7, 8, 8, 8, 8, 8, 9, 9, 9, 9, 9, 9, 10, 10, 10, 10,
-									11, 11, 11, 11, 11, 12, 12, 12, 12, 13, 13, 13, 13, 13, 14, 14,
-									14, 14, 15, 15, 15, 16, 16, 16, 16, 17, 17, 17, 18, 18, 18, 18,
-									19, 19, 19, 20, 20, 20, 21, 21, 21, 22, 22, 22, 23, 23, 23, 24,
-									24, 24, 25, 25, 25, 26, 26, 27, 27, 27, 28, 28, 29, 29, 29, 30,
-									30, 31, 31, 31, 32, 32, 33, 33, 34, 34, 35, 35, 35, 36, 36, 37,
-									37, 38, 38, 39, 39, 40, 40, 41, 41, 42, 42, 43, 43, 44, 44, 45,
-									45, 46, 47, 47, 48, 48, 49, 49, 50, 50, 51, 52, 52, 53, 53, 54,
-									55, 55, 56, 56, 57, 58, 58, 59, 60, 60, 61, 62, 62, 63, 63, 63 };
-
-		public static bool CreateRgb24(int width, int height, byte[] frame, byte[] frameBuffer, int offset, int rgbSequence)
-		{
-			var identical = true;
-			int elements = width * height / 2 ;
-			int pixel_r, pixel_g, pixel_b, pixel_rl, pixel_gl, pixel_bl;
-			for (int l = 0; l < elements; l++) {
-				int i = l * 3;
-				switch (rgbSequence) {
-					case 0: //RGB panels
-						pixel_r = frame[i];
-						pixel_g = frame[i+2];
-						pixel_b = frame[i+1];
-						// lower half of display
-						pixel_rl = frame[i + (elements * 3)];
-						pixel_gl = frame[i + 2 + (elements * 3)];
-						pixel_bl = frame[i + 1 + (elements * 3)];
-						break;
-					default: //RBG panels
-						pixel_r = frame[i];
-						pixel_g = frame[i + 1];
-						pixel_b = frame[i + 2];
-						// lower half of display
-						pixel_rl = frame[i + (elements * 3)];
-						pixel_gl = frame[i + 1 + (elements * 3)];
-						pixel_bl = frame[i + 2 + (elements * 3)];
-						break;
-				}
-
-				// color correction
-				pixel_r = GAMMA_TABLE[pixel_r];
-				pixel_g = GAMMA_TABLE[pixel_g];
-				pixel_b = GAMMA_TABLE[pixel_b];
-
-				pixel_rl = GAMMA_TABLE[pixel_rl];
-				pixel_gl = GAMMA_TABLE[pixel_gl];
-				pixel_bl = GAMMA_TABLE[pixel_bl];
-
-				int target_idx = l + offset;
-
-				for (int k = 0; k < 6; k++) {
-					byte val = (byte) (((pixel_gl & 1) << 5) | ((pixel_bl & 1) << 4) | ((pixel_rl & 1) << 3) | ((pixel_g & 1) << 2) | ((pixel_b & 1) << 1) | ((pixel_r & 1) << 0));
-					identical = identical && frameBuffer[target_idx] == val;
-					frameBuffer[target_idx] = val;
-					pixel_r >>= 1;
-					pixel_g >>= 1;
-					pixel_b >>= 1;
-					pixel_rl >>= 1;
-					pixel_gl >>= 1;
-					pixel_bl >>= 1;
-					target_idx += elements;
-				}
-			}
-			return !identical;
-		}
-			/// <summary>
-			/// Splits an RGB24 frame into each bit plane.
-			/// </summary>
-			/// <param name="width">Width of the frame</param>
-			/// <param name="height">Height of the frame</param>
-			/// <param name="frame">RGB24 data, top-left to bottom-right</param>
-			/// <param name="frameBuffer">Destination buffer where planes are written</param>
-			/// <param name="offset">Start writing at this offset</param>
-			/// <returns>True if destination buffer changed, false otherwise.</returns>
-			public static bool SplitRgb24(int width, int height, byte[] frame, byte[] frameBuffer, int offset)
-		{
-			var byteIdx = offset;
-			var identical = true;
-			for (var y = 0; y < height; y++) {
-				for (var x = 0; x < width; x += 8) {
-					byte r3 = 0;
-					byte r4 = 0;
-					byte r5 = 0;
-					byte r6 = 0;
-					byte r7 = 0;
-
-					byte g3 = 0;
-					byte g4 = 0;
-					byte g5 = 0;
-					byte g6 = 0;
-					byte g7 = 0;
-
-					byte b3 = 0;
-					byte b4 = 0;
-					byte b5 = 0;
-					byte b6 = 0;
-					byte b7 = 0;
-
-					for (var v = 7; v >= 0; v--) {
-						var pos = (y * width + x + v) * 3;
-
-						var pixelr = frame[pos];
-						var pixelg = frame[pos + 1];
-						var pixelb = frame[pos + 2];
-
-						r3 <<= 1;
-						r4 <<= 1;
-						r5 <<= 1;
-						r6 <<= 1;
-						r7 <<= 1;
-						g3 <<= 1;
-						g4 <<= 1;
-						g5 <<= 1;
-						g6 <<= 1;
-						g7 <<= 1;
-						b3 <<= 1;
-						b4 <<= 1;
-						b5 <<= 1;
-						b6 <<= 1;
-						b7 <<= 1;
-
-						if ((pixelr & 8) != 0) r3 |= 1;
-						if ((pixelr & 16) != 0) r4 |= 1;
-						if ((pixelr & 32) != 0) r5 |= 1;
-						if ((pixelr & 64) != 0) r6 |= 1;
-						if ((pixelr & 128) != 0) r7 |= 1;
-
-						if ((pixelg & 8) != 0) g3 |= 1;
-						if ((pixelg & 16) != 0) g4 |= 1;
-						if ((pixelg & 32) != 0) g5 |= 1;
-						if ((pixelg & 64) != 0) g6 |= 1;
-						if ((pixelg & 128) != 0) g7 |= 1;
-
-						if ((pixelb & 8) != 0) b3 |= 1;
-						if ((pixelb & 16) != 0) b4 |= 1;
-						if ((pixelb & 32) != 0) b5 |= 1;
-						if ((pixelb & 64) != 0) b6 |= 1;
-						if ((pixelb & 128) != 0) b7 |= 1;
-					}
-
-					identical = identical &&
-						frameBuffer[byteIdx + 5120] == r3 &&
-						frameBuffer[byteIdx + 5632] == r4 &&
-						frameBuffer[byteIdx + 6144] == r5 &&
-						frameBuffer[byteIdx + 6656] == r6 &&
-						frameBuffer[byteIdx + 7168] == r7 &&
-
-						frameBuffer[byteIdx + 2560] == g3 &&
-						frameBuffer[byteIdx + 3072] == g4 &&
-						frameBuffer[byteIdx + 3584] == g5 &&
-						frameBuffer[byteIdx + 4096] == g6 &&
-						frameBuffer[byteIdx + 4608] == g7 &&
-
-						frameBuffer[byteIdx + 0] == b3 &&
-						frameBuffer[byteIdx + 512] == b4 &&
-						frameBuffer[byteIdx + 1024] == b5 &&
-						frameBuffer[byteIdx + 1536] == b6 &&
-						frameBuffer[byteIdx + 2048] == b7;
-
-
-					frameBuffer[byteIdx + 5120] = r3;
-					frameBuffer[byteIdx + 5632] = r4;
-					frameBuffer[byteIdx + 6144] = r5;
-					frameBuffer[byteIdx + 6656] = r6;
-					frameBuffer[byteIdx + 7168] = r7;
-
-					frameBuffer[byteIdx + 2560] = g3;
-					frameBuffer[byteIdx + 3072] = g4;
-					frameBuffer[byteIdx + 3584] = g5;
-					frameBuffer[byteIdx + 4096] = g6;
-					frameBuffer[byteIdx + 4608] = g7;
-
-					frameBuffer[byteIdx + 0] = b3;
-					frameBuffer[byteIdx + 512] = b4;
-					frameBuffer[byteIdx + 1024] = b5;
-					frameBuffer[byteIdx + 1536] = b6;
-					frameBuffer[byteIdx + 2048] = b7;
-					byteIdx++;
-				}
-			}
-			return !identical;
-		}
-
-		/// <summary>
-		/// Tuät mehreri Bit-Ebänä widr zämäfiägä.
-		/// </summary>
-		/// <param name="width">Bräiti vom Biud</param>
-		/// <param name="height">Heechi vom Biud</param>
-		/// <param name="bitPlanes">Ä Lischtä vo Ebänä zum zämäfiägä</param>
-		/// <returns>Äs Graistuifäbiud mit sefu Bittiäfi wiä Ebänä gä wordä sind</returns>
-		public static byte[] Join(int width, int height, byte[][] bitPlanes)
-		{
-			var frame = new byte[width * height];
-
-			if (bitPlanes.Length == 2) {
-				unsafe
-				{
-					fixed (byte* pFrame = &frame[0])
-					{
-						var pfEnd = pFrame + frame.Length;
-
-						fixed (byte* plane0 = &bitPlanes[0][0], plane1 = &bitPlanes[1][0])
-						{
-							byte* pp0 = plane0;
-							byte* pp1 = plane1;
-							byte andValue = 1;
-
-							for (var pf = pFrame; pf < pfEnd; pf++) {
-								if ((*pp0 & andValue) > 0)
-									*pf |= 1;
-								if ((*pp1 & andValue) > 0)
-									*pf |= 2;
-
-								if (andValue == 0x80) {
-									pp0++;
-									pp1++;
-									andValue = 0x01;
-								} else
-									andValue <<= 1;
-							}
-						}
-					}
-				}
-			} else if (bitPlanes.Length == 4) {
-				unsafe
-				{
-					fixed (byte* pFrame = &frame[0])
-					{
-						var pfEnd = pFrame + frame.Length;
-
-						System.Diagnostics.Debug.Assert(bitPlanes.Length == 4);
-						fixed (byte* plane0 = &bitPlanes[0][0], plane1 = &bitPlanes[1][0],
-							   plane2 = &bitPlanes[2][0], plane3 = &bitPlanes[3][0])
-						{
-							byte* pp0 = plane0;
-							byte* pp1 = plane1;
-							byte* pp2 = plane2;
-							byte* pp3 = plane3;
-
-							byte andValue = 1;
-
-							for (var pf = pFrame; pf < pfEnd; pf++) {
-								if ((*pp0 & andValue) > 0)
-									*pf |= 1;
-								if ((*pp1 & andValue) > 0)
-									*pf |= 2;
-								if ((*pp2 & andValue) > 0)
-									*pf |= 4;
-								if ((*pp3 & andValue) > 0)
-									*pf |= 8;
-
-								if (andValue == 0x80) {
-									pp0++;
-									pp1++;
-									pp2++;
-									pp3++;
-									andValue = 0x01;
-								} else
-									andValue <<= 1;
-							}
-						}
-					}
-				}
-			} else {
-				var planes = new BitArray[bitPlanes.Length];
-				for (var i = 0; i < bitPlanes.Length; i++) {
-					planes[i] = new BitArray(bitPlanes[i]);
-				}
-				for (var f = 0; f < frame.Length; f++) {
-					for (var p = 0; p < bitPlanes.Length; p++) {
-						try {
-							var bit = planes[p].Get(f) ? (byte)1 : (byte)0;
-							frame[f] |= (byte)(bit << p);
-						} catch (ArgumentOutOfRangeException) {
-							Logger.Error("Error retrieving pixel {0} on plane {1}. Frame size = {2}x{3}, plane size = {4}.", f, p, width, height, planes[p].Length);
-							throw;
-						}
-					}
-				}
-			}
-			return frame;
-		}
-
-		public static void SplitIntoRgbPlanes(char[] rgb565, int width, int numLogicalRows, byte[] dest, ColorMatrix colorMatrix = ColorMatrix.Rgb) // originally "convertAdafruit()"
-		{
-			var pairOffset = 16;
-			var height = rgb565.Length / width;
-			var subframeSize = rgb565.Length / 2;
-
-			for (var x = 0; x < width; ++x) {
-				for (var y = 0; y < height; ++y) {
-					if (y % (pairOffset * 2) >= pairOffset) {
-						continue;
-					}
-
-					// This are the two indices of the pixel comprising a dot-pair in the input.
-					var inputIndex0 = y * width + x;
-					var inputIndex1 = (y + pairOffset) * width + x;
-
-					var color0 = rgb565[inputIndex0];
-					var color1 = rgb565[inputIndex1];
-
-					int r0 = 0, r1 = 0, g0 = 0, g1 = 0, b0 = 0, b1 = 0;
-					switch (colorMatrix)
-					{
-						case ColorMatrix.Rgb:
-							r0 = (color0 >> 13) & 0x7;
-							g0 = (color0 >> 8) & 0x7;
-							b0 = (color0 >> 2) & 0x7;
-							r1 = (color1 >> 13) & 0x7;
-							g1 = (color1 >> 8) & 0x7;
-							b1 = (color1 >> 2) & 0x7;
-							break;
-
-						case ColorMatrix.Rbg:
-							r0 = (color0 >> 13) & 0x7;
-							b0 = (color0 >> 8) & 0x7;
-							g0 = (color0 >> 2) & 0x7;
-							r1 = (color1 >> 13) & 0x7;
-							b1 = (color1 >> 8) & 0x7;
-							g1 = (color1 >> 2) & 0x7;
-							break;
-					}
-
-					for (var subframe = 0; subframe < 3; ++subframe) {
-						var dotPair =
-							(r0 & 1) << 5
-							| (g0 & 1) << 4
-							| (b0 & 1) << 3
-							| (r1 & 1) << 2
-							| (g1 & 1) << 1
-							| (b1 & 1) << 0;
-						var indexWithinSubframe = mapAdafruitIndex(x, y, width, height, numLogicalRows);
-						var indexWithinOutput = subframe * subframeSize + indexWithinSubframe;
-						dest[indexWithinOutput] = (byte)dotPair;
-						r0 >>= 1;
-						g0 >>= 1;
-						b0 >>= 1;
-						r1 >>= 1;
-						g1 >>= 1;
-						b1 >>= 1;
-					}
-				}
-			}
-		}
-
-		private static int mapAdafruitIndex(int x, int y, int width, int height, int numLogicalRows)
-		{
-			var pairOffset = 16;
-			var logicalRowLengthPerMatrix = 32 * 32 / 2 / numLogicalRows;
-			var logicalRow = y % numLogicalRows;
-			var dotPairsPerLogicalRow = width * height / numLogicalRows / 2;
-			var widthInMatrices = width / 32;
-			var matrixX = x / 32;
-			var matrixY = y / 32;
-			var totalMatrices = width * height / 1024;
-			var matrixNumber = totalMatrices - ((matrixY + 1) * widthInMatrices) + matrixX;
-			var indexWithinMatrixRow = x % logicalRowLengthPerMatrix;
-			var index = logicalRow * dotPairsPerLogicalRow
-						+ matrixNumber * logicalRowLengthPerMatrix + indexWithinMatrixRow;
-			return index;
-		}
-
-	/// <summary>
-	/// Merges an array of bit planes into one single array.
-	/// </summary>
-	/// <param name="planes">Source planes</param>
-	/// <param name="frame">Destination array</param>
-	/// <param name="offset">Where to start copying at destination</param>
-	/// <returns>True if destination array changed, false otherwise.</returns>
-	public static bool Copy(byte[][] planes, byte[] frame, int offset)
-		{
-			var identical = true;
-			foreach (var plane in planes) {
-				identical = identical && CompareBuffers(plane, 0, frame, offset, plane.Length);
-				Buffer.BlockCopy(plane, 0, frame, offset, plane.Length);
-				offset += plane.Length;
-			}
-			return !identical;
-		}
-
-		public static byte[][] Copy(int width, int height, byte[] planes, int bitlength, int offset)
-		{
-			var copy = new byte[bitlength][];
-			var planeSize = width * height / 8;
-			for (var i = 0; i < bitlength; i++) {
-				copy[i] = new byte[planeSize];
-				Buffer.BlockCopy(planes, offset + i * planeSize, copy[i], 0, planeSize);
-			}
-			return copy;
-		}
-
-		/// <summary>
-		/// Copies a byte array to another byte array.
-		/// </summary>
-		/// <param name="frame">Source array</param>
-		/// <param name="dest">Destination array</param>
-		/// <param name="offset">Offset at destination</param>
-		/// <returns>True if destination array changed, false otherwise.</returns>
-		public static bool Copy(byte[] frame, byte[] dest, int offset)
-		{
-			var identical = CompareBuffers(frame, 0, dest, offset, frame.Length);
-			Buffer.BlockCopy(frame, 0, dest, offset, frame.Length);
-			return !identical;
-		}
-
-		//Scale planes by doubling the pixels in each byte
-
-		public static readonly ushort[] doublePixel = {
-		  0x0000,0x0003,0x000C,0x000F,0x0030,0x0033,0x003C,0x003F,0x00C0,0x00C3,0x00CC,0x00CF,0x00F0,0x00F3,0x00FC,0x00FF,
-		  0x0300,0x0303,0x030C,0x030F,0x0330,0x0333,0x033C,0x033F,0x03C0,0x03C3,0x03CC,0x03CF,0x03F0,0x03F3,0x03FC,0x03FF,
-		  0x0C00,0x0C03,0x0C0C,0x0C0F,0x0C30,0x0C33,0x0C3C,0x0C3F,0x0CC0,0x0CC3,0x0CCC,0x0CCF,0x0CF0,0x0CF3,0x0CFC,0x0CFF,
-		  0x0F00,0x0F03,0x0F0C,0x0F0F,0x0F30,0x0F33,0x0F3C,0x0F3F,0x0FC0,0x0FC3,0x0FCC,0x0FCF,0x0FF0,0x0FF3,0x0FFC,0x0FFF,
-		  0x3000,0x3003,0x300C,0x300F,0x3030,0x3033,0x303C,0x303F,0x30C0,0x30C3,0x30CC,0x30CF,0x30F0,0x30F3,0x30FC,0x30FF,
-		  0x3300,0x3303,0x330C,0x330F,0x3330,0x3333,0x333C,0x333F,0x33C0,0x33C3,0x33CC,0x33CF,0x33F0,0x33F3,0x33FC,0x33FF,
-		  0x3C00,0x3C03,0x3C0C,0x3C0F,0x3C30,0x3C33,0x3C3C,0x3C3F,0x3CC0,0x3CC3,0x3CCC,0x3CCF,0x3CF0,0x3CF3,0x3CFC,0x3CFF,
-		  0x3F00,0x3F03,0x3F0C,0x3F0F,0x3F30,0x3F33,0x3F3C,0x3F3F,0x3FC0,0x3FC3,0x3FCC,0x3FCF,0x3FF0,0x3FF3,0x3FFC,0x3FFF,
-		  0xC000,0xC003,0xC00C,0xC00F,0xC030,0xC033,0xC03C,0xC03F,0xC0C0,0xC0C3,0xC0CC,0xC0CF,0xC0F0,0xC0F3,0xC0FC,0xC0FF,
-		  0xC300,0xC303,0xC30C,0xC30F,0xC330,0xC333,0xC33C,0xC33F,0xC3C0,0xC3C3,0xC3CC,0xC3CF,0xC3F0,0xC3F3,0xC3FC,0xC3FF,
-		  0xCC00,0xCC03,0xCC0C,0xCC0F,0xCC30,0xCC33,0xCC3C,0xCC3F,0xCCC0,0xCCC3,0xCCCC,0xCCCF,0xCCF0,0xCCF3,0xCCFC,0xCCFF,
-		  0xCF00,0xCF03,0xCF0C,0xCF0F,0xCF30,0xCF33,0xCF3C,0xCF3F,0xCFC0,0xCFC3,0xCFCC,0xCFCF,0xCFF0,0xCFF3,0xCFFC,0xCFFF,
-		  0xF000,0xF003,0xF00C,0xF00F,0xF030,0xF033,0xF03C,0xF03F,0xF0C0,0xF0C3,0xF0CC,0xF0CF,0xF0F0,0xF0F3,0xF0FC,0xF0FF,
-		  0xF300,0xF303,0xF30C,0xF30F,0xF330,0xF333,0xF33C,0xF33F,0xF3C0,0xF3C3,0xF3CC,0xF3CF,0xF3F0,0xF3F3,0xF3FC,0xF3FF,
-		  0xFC00,0xFC03,0xFC0C,0xFC0F,0xFC30,0xFC33,0xFC3C,0xFC3F,0xFCC0,0xFCC3,0xFCCC,0xFCCF,0xFCF0,0xFCF3,0xFCFC,0xFCFF,
-		  0xFF00,0xFF03,0xFF0C,0xFF0F,0xFF30,0xFF33,0xFF3C,0xFF3F,0xFFC0,0xFFC3,0xFFCC,0xFFCF,0xFFF0,0xFFF3,0xFFFC,0xFFFF
-		};
-
-		public static byte[] Scale2(int width, int height, byte[] srcplane)
-		{
-			var planeSize = width * height / 8;
-			byte[] plane;
-			ushort[] scaledPlane = new ushort[planeSize / 2];
-			for (var i = 0; i < height; i++)
-			{
-				for (var k = 0; k < (width / 2 / 8); k++)
-				{
-					scaledPlane[(i * (width / 2 / 8)) + k] = scaledPlane[((i + 1) * (width / 2 / 8)) + k] = doublePixel[srcplane[((i / 2) * (width / 2 / 8)) + k]];
-				}
-				i++;
-			}
-			plane = new byte[planeSize];
-			Buffer.BlockCopy(scaledPlane, 0, plane, 0, planeSize);
-			return plane;
-		}
-
-		public static byte[][] Scale2(int width, int height, byte[][] srcplanes)
-		{
-			var planes = new byte[srcplanes.Length][];
-			for (var l = 0; l < srcplanes.Length; l++)
-			{
-				planes[l] = Scale2(width, height, srcplanes[l]);
-			}
-			return planes;
-		}
-
-<<<<<<< HEAD
-		/// <summary>
-		/// Implementation of Scale2 for frame data.
-		/// </summary>
-		/// <param name="width"></param>
-		/// <param name="height"></param>
-		/// <param name="data"></param>
-		/// <returns>scaled frame planes</returns>
-		public static byte[][] Scale2x(int width, int height, byte[] data)
-		{
-			byte[] scaledData = new byte[width * height];
-
-			var inputWidth = width / 2;
-			var inputHeight = height / 2;
-
-			for (var y = 0; y < inputHeight; y++)
-			{
-				for (var x = 0; x < inputWidth; x++)
-				{
-					var colorB = ImageUtil.GetPixel(x, y - 1, inputWidth, inputHeight, data);
-					var colorH = ImageUtil.GetPixel(x, y + 1, inputWidth, inputHeight, data);
-					var colorD = ImageUtil.GetPixel(x - 1, y, inputWidth, inputHeight, data);
-					var colorF = ImageUtil.GetPixel(x + 1, y, inputWidth, inputHeight, data);
-
-					var colorE = ImageUtil.GetPixel(x, y, inputWidth, inputHeight, data);
-
-					if ((colorB != colorH) && (colorD != colorF))
-					{
-						ImageUtil.SetPixel(2 * x, 2 * y, colorD == colorB ? colorD : colorE, width, scaledData);
-						ImageUtil.SetPixel(2 * x + 1, 2 * y, colorB == colorF ? colorF : colorE, width, scaledData);
-						ImageUtil.SetPixel(2 * x, 2 * y + 1, colorD == colorH ? colorD : colorE, width, scaledData);
-						ImageUtil.SetPixel(2 * x + 1, 2 * y + 1, colorH == colorF ? colorF : colorE, width, scaledData);
-					}
-					else
-					{
-						ImageUtil.SetPixel(2 * x, 2 * y, colorE, width, scaledData);
-						ImageUtil.SetPixel(2 * x + 1, 2 * y, colorE, width, scaledData);
-						ImageUtil.SetPixel(2 * x, 2 * y + 1, colorE, width, scaledData);
-						ImageUtil.SetPixel(2 * x + 1, 2 * y + 1, colorE, width, scaledData);
-					}
-				}
-			}
-			return Split(width, height, 2, scaledData);
-		}
-=======
-		//Scale down planes by displaying every second pixel
-
-		public static byte[] ScaleDown(int width, int height, byte[] srcplane)
-		{
-			var planeSize = width * height / 8;
-			byte[] scaledPlane = new byte[planeSize];
-			ushort[] plane = new ushort[planeSize * 2];
-			Buffer.BlockCopy(srcplane, 0, plane, 0, planeSize * 4);
-
-			for (var i = 0; i < height*2; i++)
-			{
-				for (var k = 0; k < (width / 8); k++)
-				{
-					ushort srcVal = plane[(i * (width / 8)) + k];
-					byte destVal = (byte) ((srcVal & 0x0001) | (srcVal & 0x0004) >> 1 | (srcVal & 0x0010) >> 2 | (srcVal & 0x0040) >> 3 | (srcVal & 0x0100) >> 4 | (srcVal & 0x0400) >> 5 | (srcVal & 0x1000) >> 6 | (srcVal & 0x4000) >> 7);
-					scaledPlane[((i / 2) * (width / 8)) + k] = destVal;
-				}
-				i++;
-			}
-			return scaledPlane;
-		}
-
-		public static byte[][] ScaleDown(int width, int height, byte[][] srcplanes)
-		{
-			var planes = new byte[srcplanes.Length][];
-			for (var l = 0; l < srcplanes.Length; l++)
-			{
-				planes[l] = ScaleDown(width, height, srcplanes[l]);
-			}
-			return planes;
-		}
-
->>>>>>> 52ad1c75
-
-		/// <summary>
-		/// Converts a 2-bit frame to a 4-bit frame or vice versa
-		/// </summary>
-		/// <param name="srcFrame">Top left bottom right pixels with values between 0 and 3</param>
-		/// <param name="mapping">A list of values assigned to each of the pixels.</param>
-		/// <returns>Top left bottom right pixels with values between 0 and 15</returns>
-		public static byte[] ConvertGrayToGray(byte[] srcFrame, byte[] mapping)
-		{
-			var destFrame = new byte[srcFrame.Length];
-			for (var i = 0; i < destFrame.Length; i++) {
-				destFrame[i] = mapping[srcFrame[i]];
-			}
-			return destFrame;
-		}
-
-		public static byte[] ConvertToRgb24(int width, int height, byte[][] planes, Color[] palette)
-		{
-			var frame = Join(width, height, planes);
-			return ColorUtil.ColorizeFrame(width, height, frame, palette);
-		}
-
-		public static byte[] NewPlane(int width, int height)
-		{
-			var count = width / 8 * height;
-			var destFrame = new byte[count];
-			return destFrame;
-		}
-
-
-		public static void ClearPlane(byte[] Plane)
-		{
-			unsafe
-			{
-				fixed (byte* b1 = Plane)
-				{
-					memset(b1, 0, Plane.Length);
-				}
-			}
-		}
-
-		public static void OrPlane(byte[] Plane, byte[] Target)
-		{
-			unsafe
-			{
-				fixed (void* b1 = Plane, b2 = Target)
-				{
-					int* p = (int *)b1;
-					int* t = (int *)b2;
-
-					int count = Plane.Length / 4;
-
-					while(count-- > 0)
-					{
-						*t = *t | *p;
-						t++;
-						p++;
-					}
-				}
-			}
-		}
-
-
-		/// <summary>
-		/// Combine Plane A and Plane B using a mask.   Masked parts from A will be used.
-		/// </summary>
-		/// <param name="PlaneA">Plane A</param>
-		/// <param name="PlaneB">Plane B</param>
-		/// <param name="Mask">Mask</param>
-		/// <returns>Combined plane</returns>
-
-		public static byte[] CombinePlaneWithMask(byte[] PlaneA, byte[] PlaneB, byte[] Mask)
-		{
-			var length = PlaneA.Length;
-			System.Diagnostics.Debug.Assert(length == PlaneB.Length && length == Mask.Length);
-			byte[] outplane = new byte[length];
-
-			unchecked
-			{
-				for (int i = 0; i < length; i++)
-				{
-					var maskbits = Mask[i];
-					outplane[i] = (byte)((PlaneA[i] & maskbits) | (PlaneB[i] & ~maskbits));
-				}
-			}
-			return outplane;
-		}
-
-		/// <summary>
-		/// Tuät ä Bit-Ebini uifd Konsolä uisä druckä
-		/// </summary>
-		/// <param name="width">Bräiti vom Biud</param>
-		/// <param name="height">Heechi vom Biud</param>
-		/// <param name="frame">D Bit-Ebini</param>
-		public static void DumpHex(int width, int height, byte[] frame)
-		{
-			var i = 0;
-			for (var y = 0; y < height; y++) {
-				var sb = new StringBuilder(width);
-				for (var x = 0; x < width; x++) {
-					sb.Append(frame[i++].ToString("X"));
-				}
-				Logger.Debug(sb);
-			}
-		}
-
-		/// <summary>
-		/// Tuät äs Biud uifd Konsolä uisä druckä
-		/// </summary>
-		/// <param name="width">Bräiti vom Biud</param>
-		/// <param name="height">Heechi vom Biud</param>
-		/// <param name="plane">S Biud</param>
-		public static void DumpBinary(int width, int height, byte[] plane)
-		{
-			var i = 0;
-			var planeBits = new BitArray(plane);
-			for (var y = 0; y < height; y++) {
-				var sb = new StringBuilder(width);
-				for (var x = 0; x < width; x++) {
-					sb.Append(planeBits.Get(i++) ? "1" : "0");
-				}
-				Logger.Debug(sb);
-			}
-		}
-
-		/// <summary>
-		/// Tuät äs Biud häschä
-		/// </summary>
-		/// <param name="input">S Biud</param>
-		/// <returns>Dr Häsch</returns>
-		public static readonly uint[] checksumtable = {
-				0x00000000, 0x77073096, 0xEE0E612C, 0x990951BA, 0x076DC419, 0x706AF48F,
-				0xE963A535, 0x9E6495A3, 0x0EDB8832, 0x79DCB8A4, 0xE0D5E91E, 0x97D2D988,
-				0x09B64C2B, 0x7EB17CBD, 0xE7B82D07, 0x90BF1D91, 0x1DB71064, 0x6AB020F2,
-				0xF3B97148, 0x84BE41DE, 0x1ADAD47D, 0x6DDDE4EB, 0xF4D4B551, 0x83D385C7,
-				0x136C9856, 0x646BA8C0, 0xFD62F97A, 0x8A65C9EC, 0x14015C4F, 0x63066CD9,
-				0xFA0F3D63, 0x8D080DF5, 0x3B6E20C8, 0x4C69105E, 0xD56041E4, 0xA2677172,
-				0x3C03E4D1, 0x4B04D447, 0xD20D85FD, 0xA50AB56B, 0x35B5A8FA, 0x42B2986C,
-				0xDBBBC9D6, 0xACBCF940, 0x32D86CE3, 0x45DF5C75, 0xDCD60DCF, 0xABD13D59,
-				0x26D930AC, 0x51DE003A, 0xC8D75180, 0xBFD06116, 0x21B4F4B5, 0x56B3C423,
-				0xCFBA9599, 0xB8BDA50F, 0x2802B89E, 0x5F058808, 0xC60CD9B2, 0xB10BE924,
-				0x2F6F7C87, 0x58684C11, 0xC1611DAB, 0xB6662D3D, 0x76DC4190, 0x01DB7106,
-				0x98D220BC, 0xEFD5102A, 0x71B18589, 0x06B6B51F, 0x9FBFE4A5, 0xE8B8D433,
-				0x7807C9A2, 0x0F00F934, 0x9609A88E, 0xE10E9818, 0x7F6A0DBB, 0x086D3D2D,
-				0x91646C97, 0xE6635C01, 0x6B6B51F4, 0x1C6C6162, 0x856530D8, 0xF262004E,
-				0x6C0695ED, 0x1B01A57B, 0x8208F4C1, 0xF50FC457, 0x65B0D9C6, 0x12B7E950,
-				0x8BBEB8EA, 0xFCB9887C, 0x62DD1DDF, 0x15DA2D49, 0x8CD37CF3, 0xFBD44C65,
-				0x4DB26158, 0x3AB551CE, 0xA3BC0074, 0xD4BB30E2, 0x4ADFA541, 0x3DD895D7,
-				0xA4D1C46D, 0xD3D6F4FB, 0x4369E96A, 0x346ED9FC, 0xAD678846, 0xDA60B8D0,
-				0x44042D73, 0x33031DE5, 0xAA0A4C5F, 0xDD0D7CC9, 0x5005713C, 0x270241AA,
-				0xBE0B1010, 0xC90C2086, 0x5768B525, 0x206F85B3, 0xB966D409, 0xCE61E49F,
-				0x5EDEF90E, 0x29D9C998, 0xB0D09822, 0xC7D7A8B4, 0x59B33D17, 0x2EB40D81,
-				0xB7BD5C3B, 0xC0BA6CAD, 0xEDB88320, 0x9ABFB3B6, 0x03B6E20C, 0x74B1D29A,
-				0xEAD54739, 0x9DD277AF, 0x04DB2615, 0x73DC1683, 0xE3630B12, 0x94643B84,
-				0x0D6D6A3E, 0x7A6A5AA8, 0xE40ECF0B, 0x9309FF9D, 0x0A00AE27, 0x7D079EB1,
-				0xF00F9344, 0x8708A3D2, 0x1E01F268, 0x6906C2FE, 0xF762575D, 0x806567CB,
-				0x196C3671, 0x6E6B06E7, 0xFED41B76, 0x89D32BE0, 0x10DA7A5A, 0x67DD4ACC,
-				0xF9B9DF6F, 0x8EBEEFF9, 0x17B7BE43, 0x60B08ED5, 0xD6D6A3E8, 0xA1D1937E,
-				0x38D8C2C4, 0x4FDFF252, 0xD1BB67F1, 0xA6BC5767, 0x3FB506DD, 0x48B2364B,
-				0xD80D2BDA, 0xAF0A1B4C, 0x36034AF6, 0x41047A60, 0xDF60EFC3, 0xA867DF55,
-				0x316E8EEF, 0x4669BE79, 0xCB61B38C, 0xBC66831A, 0x256FD2A0, 0x5268E236,
-				0xCC0C7795, 0xBB0B4703, 0x220216B9, 0x5505262F, 0xC5BA3BBE, 0xB2BD0B28,
-				0x2BB45A92, 0x5CB36A04, 0xC2D7FFA7, 0xB5D0CF31, 0x2CD99E8B, 0x5BDEAE1D,
-				0x9B64C2B0, 0xEC63F226, 0x756AA39C, 0x026D930A, 0x9C0906A9, 0xEB0E363F,
-				0x72076785, 0x05005713, 0x95BF4A82, 0xE2B87A14, 0x7BB12BAE, 0x0CB61B38,
-				0x92D28E9B, 0xE5D5BE0D, 0x7CDCEFB7, 0x0BDBDF21, 0x86D3D2D4, 0xF1D4E242,
-				0x68DDB3F8, 0x1FDA836E, 0x81BE16CD, 0xF6B9265B, 0x6FB077E1, 0x18B74777,
-				0x88085AE6, 0xFF0F6A70, 0x66063BCA, 0x11010B5C, 0x8F659EFF, 0xF862AE69,
-				0x616BFFD3, 0x166CCF45, 0xA00AE278, 0xD70DD2EE, 0x4E048354, 0x3903B3C2,
-				0xA7672661, 0xD06016F7, 0x4969474D, 0x3E6E77DB, 0xAED16A4A, 0xD9D65ADC,
-				0x40DF0B66, 0x37D83BF0, 0xA9BCAE53, 0xDEBB9EC5, 0x47B2CF7F, 0x30B5FFE9,
-				0xBDBDF21C, 0xCABAC28A, 0x53B39330, 0x24B4A3A6, 0xBAD03605, 0xCDD70693,
-				0x54DE5729, 0x23D967BF, 0xB3667A2E, 0xC4614AB8, 0x5D681B02, 0x2A6F2B94,
-				0xB40BBE37, 0xC30C8EA1, 0x5A05DF1B, 0x2D02EF8D
-			};
-
-		public static readonly byte[] reversebyte = {
-			0x00, 0x80, 0x40, 0xc0, 0x20, 0xa0, 0x60, 0xe0,
-			0x10, 0x90, 0x50, 0xd0, 0x30, 0xb0, 0x70, 0xf0,
-			0x08, 0x88, 0x48, 0xc8, 0x28, 0xa8, 0x68, 0xe8,
-			0x18, 0x98, 0x58, 0xd8, 0x38, 0xb8, 0x78, 0xf8,
-			0x04, 0x84, 0x44, 0xc4, 0x24, 0xa4, 0x64, 0xe4,
-			0x14, 0x94, 0x54, 0xd4, 0x34, 0xb4, 0x74, 0xf4,
-			0x0c, 0x8c, 0x4c, 0xcc, 0x2c, 0xac, 0x6c, 0xec,
-			0x1c, 0x9c, 0x5c, 0xdc, 0x3c, 0xbc, 0x7c, 0xfc,
-			0x02, 0x82, 0x42, 0xc2, 0x22, 0xa2, 0x62, 0xe2,
-			0x12, 0x92, 0x52, 0xd2, 0x32, 0xb2, 0x72, 0xf2,
-			0x0a, 0x8a, 0x4a, 0xca, 0x2a, 0xaa, 0x6a, 0xea,
-			0x1a, 0x9a, 0x5a, 0xda, 0x3a, 0xba, 0x7a, 0xfa,
-			0x06, 0x86, 0x46, 0xc6, 0x26, 0xa6, 0x66, 0xe6,
-			0x16, 0x96, 0x56, 0xd6, 0x36, 0xb6, 0x76, 0xf6,
-			0x0e, 0x8e, 0x4e, 0xce, 0x2e, 0xae, 0x6e, 0xee,
-			0x1e, 0x9e, 0x5e, 0xde, 0x3e, 0xbe, 0x7e, 0xfe,
-			0x01, 0x81, 0x41, 0xc1, 0x21, 0xa1, 0x61, 0xe1,
-			0x11, 0x91, 0x51, 0xd1, 0x31, 0xb1, 0x71, 0xf1,
-			0x09, 0x89, 0x49, 0xc9, 0x29, 0xa9, 0x69, 0xe9,
-			0x19, 0x99, 0x59, 0xd9, 0x39, 0xb9, 0x79, 0xf9,
-			0x05, 0x85, 0x45, 0xc5, 0x25, 0xa5, 0x65, 0xe5,
-			0x15, 0x95, 0x55, 0xd5, 0x35, 0xb5, 0x75, 0xf5,
-			0x0d, 0x8d, 0x4d, 0xcd, 0x2d, 0xad, 0x6d, 0xed,
-			0x1d, 0x9d, 0x5d, 0xdd, 0x3d, 0xbd, 0x7d, 0xfd,
-			0x03, 0x83, 0x43, 0xc3, 0x23, 0xa3, 0x63, 0xe3,
-			0x13, 0x93, 0x53, 0xd3, 0x33, 0xb3, 0x73, 0xf3,
-			0x0b, 0x8b, 0x4b, 0xcb, 0x2b, 0xab, 0x6b, 0xeb,
-			0x1b, 0x9b, 0x5b, 0xdb, 0x3b, 0xbb, 0x7b, 0xfb,
-			0x07, 0x87, 0x47, 0xc7, 0x27, 0xa7, 0x67, 0xe7,
-			0x17, 0x97, 0x57, 0xd7, 0x37, 0xb7, 0x77, 0xf7,
-			0x0f, 0x8f, 0x4f, 0xcf, 0x2f, 0xaf, 0x6f, 0xef,
-			0x1f, 0x9f, 0x5f, 0xdf, 0x3f, 0xbf, 0x7f, 0xff,
-		};
-
-		public static uint Checksum(byte[] input, bool Reverse = false)
-		{
-			unchecked {
-				var cs = (uint)(((uint)0) ^ (-1));
-				var len = input.Length;
-				if (!Reverse)
-				{
-					for (var i = 0; i < len; i++)
-					{
-						cs = (cs >> 8) ^ checksumtable[(cs ^ input[i]) & 0xFF];
-					}
-				}
-				else
-				{
-					for (var i = 0; i < len; i++)
-					{
-						cs = (cs >> 8) ^ checksumtable[(cs ^ reversebyte[input[i]]) & 0xFF];
-					}
-				}
-				cs = (uint)(cs ^ (-1));
-
-				if (cs < 0) {
-					cs += (uint)4294967296;
-				}
-				return cs;
-			}
-		}
-
-		public static uint ChecksumWithMask(byte[] input, byte[] mask, bool Reverse = false)
-		{
-			unchecked
-			{
-				var cs = (uint)(((uint)0) ^ (-1));
-				var len = input.Length;
-				if (!Reverse)
-				{
-					for (var i = 0; i < len; i++)
-					{
-						cs = (cs >> 8) ^ checksumtable[(cs ^ (input[i] & mask[i])) & 0xFF];
-					}
-				}
-				else
-				{
-					for (var i = 0; i < len; i++)
-					{
-						cs = (cs >> 8) ^ checksumtable[(cs ^ (reversebyte[input[i]] & mask[i])) & 0xFF];
-					}
-				}
-				cs = (uint)(cs ^ (-1));
-
-				if (cs < 0)
-				{
-					cs += (uint)4294967296;
-				}
-				return cs;
-			}
-		}
-
-		[DllImport("msvcrt.dll", EntryPoint = "memset", CallingConvention = CallingConvention.Cdecl, SetLastError = false)]
-		public static extern unsafe IntPtr memset(byte* dest, int c, int byteCount);
-
-
-		[DllImport("msvcrt.dll", CallingConvention=CallingConvention.Cdecl)]
-		private static extern unsafe int memcmp(byte* b1, byte* b2, int count);
-
-		/// <summary>
-		/// Compares two byte arrays and returns true if they are identical.
-		/// </summary>
-		/// <param name="buffer1">First buffer to compare</param>
-		/// <param name="offset1">Offset in first buffer</param>
-		/// <param name="buffer2">Second buffer to compare</param>
-		/// <param name="offset2">Offset of second buffer</param>
-		/// <param name="count">Byte length to compare</param>
-		/// <returns>True if identical, false otherwise.</returns>
-		public static unsafe bool CompareBuffers(byte[] buffer1, int offset1, byte[] buffer2, int offset2, int count)
-		{
-			if (buffer1 == null || buffer2 == null) {
-				return false;
-			}
-
-			fixed (byte* b1 = buffer1, b2 = buffer2) {
-				return memcmp(b1 + offset1, b2 + offset2, count) == 0;
-			}
-		}
-	}
-}
-
-public enum ColorMatrix
-{
-	Rgb, Rbg
-}
+﻿using System;
+using System.Collections;
+using System.Linq;
+using System.Runtime.InteropServices;
+using System.Text;
+using NLog;
+using Color = System.Windows.Media.Color;
+
+namespace LibDmd.Common
+{
+	/// <summary>
+	/// Wärchziig zum hin- und härkonvertiärä vo Biud-Datä.
+	/// </summary>
+	public class FrameUtil
+	{
+		private static readonly Logger Logger = LogManager.GetCurrentClassLogger();
+
+		/// <summary>
+		/// Tuät es Biud i sini Bitahteiu uifteilä.
+		/// </summary>
+		/// 
+		/// <remarks>
+		/// Mr chas so gseh dass für äs Biud mit viar Graiteen zwe Ebänä fir
+		/// jedes Bit uisächemid
+		/// </remarks>
+		/// 
+		/// <param name="width">Bräiti vom Biud</param>
+		/// <param name="height">Heechi vom Biud</param>
+		/// <param name="bitlen">Mit wefu Bits pro Pixu s Biud konstruiärt isch</param>
+		/// <param name="frame">D datä vom Biud</param>
+		/// <returns>Än Ebini fir jedes Bit</returns>
+		public static byte[][] Split(int width, int height, int bitlen, byte[] frame)
+		{
+			var planeSize = width * height / 8;
+			var planes = new byte[bitlen][];
+			for (var i = 0; i < bitlen; i++) {
+				planes[i] = new byte[planeSize];
+			}
+			var byteIdx = 0;
+			var bd = new byte[bitlen];
+			for (var y = 0; y < height; y++) {
+				for (var x = 0; x < width; x += 8) {
+					for (var i = 0; i < bitlen; i++) {
+						bd[i] = 0;
+					}
+					for (var v = 7; v >= 0; v--) {
+						var pixel = frame[(y * width) + (x + v)];
+						for (var i = 0; i < bitlen; i++) {
+							bd[i] <<= 1;
+							if ((pixel & ( 1 << i) ) != 0) {
+								bd[i] |= 1;
+							}
+						}
+					}
+					for (var i = 0; i < bitlen; i++) {
+						planes[i][byteIdx] = bd[i];
+					}
+					byteIdx++;
+				}
+			}
+			return planes;
+		}
+
+		/// <summary>
+		/// Puts an sequence of flat/concatenated bitplanes into an array.
+		/// </summary>
+		/// <param name="width">Width of the frame</param>
+		/// <param name="height">Height of the frame</param>
+		/// <param name="src">Concatenated bitplanes</param>
+		/// <returns></returns>
+		public static byte[][] SplitBitplanes(int width, int height, byte[] src)
+		{
+			var size = width * height / 8;
+			var bitlen = src.Length / size;
+			var planes = new byte[bitlen][];
+			for (var i = 0; i < bitlen; i++) {
+				planes[i] = src.Skip(i * size).Take(size).ToArray();
+			}
+			Logger.Debug("[SplitBitplanes] From {0} bytes to {1} planes at {2} bytes.", src.Length, bitlen, size);
+			return planes;
+		}
+
+		/// <summary>
+		/// Splits an RGB24 frame into each bit plane.
+		/// </summary>
+		/// <param name="width">Width of the frame</param>
+		/// <param name="height">Height of the frame</param>
+		/// <param name="frame">RGB24 data, top-left to bottom-right</param>
+		/// <param name="frameBuffer">Destination buffer where planes are written</param>
+		/// <param name="offset">Start writing at this offset</param>
+		/// <returns>True if destination buffer changed, false otherwise.</returns>
+		/// 
+		public static readonly byte[] GAMMA_TABLE = { 0, 0, 0, 0, 0, 0, 0, 0, 1, 1, 1, 1, 1, 1, 1, 1,
+									1, 1, 1, 1, 1, 1, 1, 1, 1, 1, 1, 1, 1, 1, 1, 1,
+									1, 1, 1, 1, 1, 1, 1, 1, 1, 1, 1, 1, 1, 1, 1, 1,
+									1, 1, 1, 1, 1, 1, 2, 2, 2, 2, 2, 2, 2, 2, 2, 2,
+									2, 2, 2, 2, 2, 2, 2, 3, 3, 3, 3, 3, 3, 3, 3, 3,
+									3, 3, 4, 4, 4, 4, 4, 4, 4, 4, 4, 5, 5, 5, 5, 5,
+									5, 5, 5, 6, 6, 6, 6, 6, 6, 6, 7, 7, 7, 7, 7, 7,
+									7, 8, 8, 8, 8, 8, 9, 9, 9, 9, 9, 9, 10, 10, 10, 10,
+									11, 11, 11, 11, 11, 12, 12, 12, 12, 13, 13, 13, 13, 13, 14, 14,
+									14, 14, 15, 15, 15, 16, 16, 16, 16, 17, 17, 17, 18, 18, 18, 18,
+									19, 19, 19, 20, 20, 20, 21, 21, 21, 22, 22, 22, 23, 23, 23, 24,
+									24, 24, 25, 25, 25, 26, 26, 27, 27, 27, 28, 28, 29, 29, 29, 30,
+									30, 31, 31, 31, 32, 32, 33, 33, 34, 34, 35, 35, 35, 36, 36, 37,
+									37, 38, 38, 39, 39, 40, 40, 41, 41, 42, 42, 43, 43, 44, 44, 45,
+									45, 46, 47, 47, 48, 48, 49, 49, 50, 50, 51, 52, 52, 53, 53, 54,
+									55, 55, 56, 56, 57, 58, 58, 59, 60, 60, 61, 62, 62, 63, 63, 63 };
+
+		public static bool CreateRgb24(int width, int height, byte[] frame, byte[] frameBuffer, int offset, int rgbSequence)
+		{
+			var identical = true;
+			int elements = width * height / 2 ;
+			int pixel_r, pixel_g, pixel_b, pixel_rl, pixel_gl, pixel_bl;
+			for (int l = 0; l < elements; l++) {
+				int i = l * 3;
+				switch (rgbSequence) {
+					case 0: //RGB panels
+						pixel_r = frame[i];
+						pixel_g = frame[i+2];
+						pixel_b = frame[i+1];
+						// lower half of display
+						pixel_rl = frame[i + (elements * 3)];
+						pixel_gl = frame[i + 2 + (elements * 3)];
+						pixel_bl = frame[i + 1 + (elements * 3)];
+						break;
+					default: //RBG panels
+						pixel_r = frame[i];
+						pixel_g = frame[i + 1];
+						pixel_b = frame[i + 2];
+						// lower half of display
+						pixel_rl = frame[i + (elements * 3)];
+						pixel_gl = frame[i + 1 + (elements * 3)];
+						pixel_bl = frame[i + 2 + (elements * 3)];
+						break;
+				}
+
+				// color correction
+				pixel_r = GAMMA_TABLE[pixel_r];
+				pixel_g = GAMMA_TABLE[pixel_g];
+				pixel_b = GAMMA_TABLE[pixel_b];
+
+				pixel_rl = GAMMA_TABLE[pixel_rl];
+				pixel_gl = GAMMA_TABLE[pixel_gl];
+				pixel_bl = GAMMA_TABLE[pixel_bl];
+
+				int target_idx = l + offset;
+
+				for (int k = 0; k < 6; k++) {
+					byte val = (byte) (((pixel_gl & 1) << 5) | ((pixel_bl & 1) << 4) | ((pixel_rl & 1) << 3) | ((pixel_g & 1) << 2) | ((pixel_b & 1) << 1) | ((pixel_r & 1) << 0));
+					identical = identical && frameBuffer[target_idx] == val;
+					frameBuffer[target_idx] = val;
+					pixel_r >>= 1;
+					pixel_g >>= 1;
+					pixel_b >>= 1;
+					pixel_rl >>= 1;
+					pixel_gl >>= 1;
+					pixel_bl >>= 1;
+					target_idx += elements;
+				}
+			}
+			return !identical;
+		}
+			/// <summary>
+			/// Splits an RGB24 frame into each bit plane.
+			/// </summary>
+			/// <param name="width">Width of the frame</param>
+			/// <param name="height">Height of the frame</param>
+			/// <param name="frame">RGB24 data, top-left to bottom-right</param>
+			/// <param name="frameBuffer">Destination buffer where planes are written</param>
+			/// <param name="offset">Start writing at this offset</param>
+			/// <returns>True if destination buffer changed, false otherwise.</returns>
+			public static bool SplitRgb24(int width, int height, byte[] frame, byte[] frameBuffer, int offset)
+		{
+			var byteIdx = offset;
+			var identical = true;
+			for (var y = 0; y < height; y++) {
+				for (var x = 0; x < width; x += 8) {
+					byte r3 = 0;
+					byte r4 = 0;
+					byte r5 = 0;
+					byte r6 = 0;
+					byte r7 = 0;
+
+					byte g3 = 0;
+					byte g4 = 0;
+					byte g5 = 0;
+					byte g6 = 0;
+					byte g7 = 0;
+
+					byte b3 = 0;
+					byte b4 = 0;
+					byte b5 = 0;
+					byte b6 = 0;
+					byte b7 = 0;
+
+					for (var v = 7; v >= 0; v--) {
+						var pos = (y * width + x + v) * 3;
+
+						var pixelr = frame[pos];
+						var pixelg = frame[pos + 1];
+						var pixelb = frame[pos + 2];
+
+						r3 <<= 1;
+						r4 <<= 1;
+						r5 <<= 1;
+						r6 <<= 1;
+						r7 <<= 1;
+						g3 <<= 1;
+						g4 <<= 1;
+						g5 <<= 1;
+						g6 <<= 1;
+						g7 <<= 1;
+						b3 <<= 1;
+						b4 <<= 1;
+						b5 <<= 1;
+						b6 <<= 1;
+						b7 <<= 1;
+
+						if ((pixelr & 8) != 0) r3 |= 1;
+						if ((pixelr & 16) != 0) r4 |= 1;
+						if ((pixelr & 32) != 0) r5 |= 1;
+						if ((pixelr & 64) != 0) r6 |= 1;
+						if ((pixelr & 128) != 0) r7 |= 1;
+
+						if ((pixelg & 8) != 0) g3 |= 1;
+						if ((pixelg & 16) != 0) g4 |= 1;
+						if ((pixelg & 32) != 0) g5 |= 1;
+						if ((pixelg & 64) != 0) g6 |= 1;
+						if ((pixelg & 128) != 0) g7 |= 1;
+
+						if ((pixelb & 8) != 0) b3 |= 1;
+						if ((pixelb & 16) != 0) b4 |= 1;
+						if ((pixelb & 32) != 0) b5 |= 1;
+						if ((pixelb & 64) != 0) b6 |= 1;
+						if ((pixelb & 128) != 0) b7 |= 1;
+					}
+
+					identical = identical &&
+						frameBuffer[byteIdx + 5120] == r3 &&
+						frameBuffer[byteIdx + 5632] == r4 &&
+						frameBuffer[byteIdx + 6144] == r5 &&
+						frameBuffer[byteIdx + 6656] == r6 &&
+						frameBuffer[byteIdx + 7168] == r7 &&
+
+						frameBuffer[byteIdx + 2560] == g3 &&
+						frameBuffer[byteIdx + 3072] == g4 &&
+						frameBuffer[byteIdx + 3584] == g5 &&
+						frameBuffer[byteIdx + 4096] == g6 &&
+						frameBuffer[byteIdx + 4608] == g7 &&
+
+						frameBuffer[byteIdx + 0] == b3 &&
+						frameBuffer[byteIdx + 512] == b4 &&
+						frameBuffer[byteIdx + 1024] == b5 &&
+						frameBuffer[byteIdx + 1536] == b6 &&
+						frameBuffer[byteIdx + 2048] == b7;
+
+
+					frameBuffer[byteIdx + 5120] = r3;
+					frameBuffer[byteIdx + 5632] = r4;
+					frameBuffer[byteIdx + 6144] = r5;
+					frameBuffer[byteIdx + 6656] = r6;
+					frameBuffer[byteIdx + 7168] = r7;
+
+					frameBuffer[byteIdx + 2560] = g3;
+					frameBuffer[byteIdx + 3072] = g4;
+					frameBuffer[byteIdx + 3584] = g5;
+					frameBuffer[byteIdx + 4096] = g6;
+					frameBuffer[byteIdx + 4608] = g7;
+
+					frameBuffer[byteIdx + 0] = b3;
+					frameBuffer[byteIdx + 512] = b4;
+					frameBuffer[byteIdx + 1024] = b5;
+					frameBuffer[byteIdx + 1536] = b6;
+					frameBuffer[byteIdx + 2048] = b7;
+					byteIdx++;
+				}
+			}
+			return !identical;
+		}
+
+		/// <summary>
+		/// Tuät mehreri Bit-Ebänä widr zämäfiägä.
+		/// </summary>
+		/// <param name="width">Bräiti vom Biud</param>
+		/// <param name="height">Heechi vom Biud</param>
+		/// <param name="bitPlanes">Ä Lischtä vo Ebänä zum zämäfiägä</param>
+		/// <returns>Äs Graistuifäbiud mit sefu Bittiäfi wiä Ebänä gä wordä sind</returns>
+		public static byte[] Join(int width, int height, byte[][] bitPlanes)
+		{
+			var frame = new byte[width * height];
+
+			if (bitPlanes.Length == 2) {
+				unsafe
+				{
+					fixed (byte* pFrame = &frame[0])
+					{
+						var pfEnd = pFrame + frame.Length;
+
+						fixed (byte* plane0 = &bitPlanes[0][0], plane1 = &bitPlanes[1][0])
+						{
+							byte* pp0 = plane0;
+							byte* pp1 = plane1;
+							byte andValue = 1;
+
+							for (var pf = pFrame; pf < pfEnd; pf++) {
+								if ((*pp0 & andValue) > 0)
+									*pf |= 1;
+								if ((*pp1 & andValue) > 0)
+									*pf |= 2;
+
+								if (andValue == 0x80) {
+									pp0++;
+									pp1++;
+									andValue = 0x01;
+								} else
+									andValue <<= 1;
+							}
+						}
+					}
+				}
+			} else if (bitPlanes.Length == 4) {
+				unsafe
+				{
+					fixed (byte* pFrame = &frame[0])
+					{
+						var pfEnd = pFrame + frame.Length;
+
+						System.Diagnostics.Debug.Assert(bitPlanes.Length == 4);
+						fixed (byte* plane0 = &bitPlanes[0][0], plane1 = &bitPlanes[1][0],
+							   plane2 = &bitPlanes[2][0], plane3 = &bitPlanes[3][0])
+						{
+							byte* pp0 = plane0;
+							byte* pp1 = plane1;
+							byte* pp2 = plane2;
+							byte* pp3 = plane3;
+
+							byte andValue = 1;
+
+							for (var pf = pFrame; pf < pfEnd; pf++) {
+								if ((*pp0 & andValue) > 0)
+									*pf |= 1;
+								if ((*pp1 & andValue) > 0)
+									*pf |= 2;
+								if ((*pp2 & andValue) > 0)
+									*pf |= 4;
+								if ((*pp3 & andValue) > 0)
+									*pf |= 8;
+
+								if (andValue == 0x80) {
+									pp0++;
+									pp1++;
+									pp2++;
+									pp3++;
+									andValue = 0x01;
+								} else
+									andValue <<= 1;
+							}
+						}
+					}
+				}
+			} else {
+				var planes = new BitArray[bitPlanes.Length];
+				for (var i = 0; i < bitPlanes.Length; i++) {
+					planes[i] = new BitArray(bitPlanes[i]);
+				}
+				for (var f = 0; f < frame.Length; f++) {
+					for (var p = 0; p < bitPlanes.Length; p++) {
+						try {
+							var bit = planes[p].Get(f) ? (byte)1 : (byte)0;
+							frame[f] |= (byte)(bit << p);
+						} catch (ArgumentOutOfRangeException) {
+							Logger.Error("Error retrieving pixel {0} on plane {1}. Frame size = {2}x{3}, plane size = {4}.", f, p, width, height, planes[p].Length);
+							throw;
+						}
+					}
+				}
+			}
+			return frame;
+		}
+
+		public static void SplitIntoRgbPlanes(char[] rgb565, int width, int numLogicalRows, byte[] dest, ColorMatrix colorMatrix = ColorMatrix.Rgb) // originally "convertAdafruit()"
+		{
+			var pairOffset = 16;
+			var height = rgb565.Length / width;
+			var subframeSize = rgb565.Length / 2;
+
+			for (var x = 0; x < width; ++x) {
+				for (var y = 0; y < height; ++y) {
+					if (y % (pairOffset * 2) >= pairOffset) {
+						continue;
+					}
+
+					// This are the two indices of the pixel comprising a dot-pair in the input.
+					var inputIndex0 = y * width + x;
+					var inputIndex1 = (y + pairOffset) * width + x;
+
+					var color0 = rgb565[inputIndex0];
+					var color1 = rgb565[inputIndex1];
+
+					int r0 = 0, r1 = 0, g0 = 0, g1 = 0, b0 = 0, b1 = 0;
+					switch (colorMatrix)
+					{
+						case ColorMatrix.Rgb:
+							r0 = (color0 >> 13) & 0x7;
+							g0 = (color0 >> 8) & 0x7;
+							b0 = (color0 >> 2) & 0x7;
+							r1 = (color1 >> 13) & 0x7;
+							g1 = (color1 >> 8) & 0x7;
+							b1 = (color1 >> 2) & 0x7;
+							break;
+
+						case ColorMatrix.Rbg:
+							r0 = (color0 >> 13) & 0x7;
+							b0 = (color0 >> 8) & 0x7;
+							g0 = (color0 >> 2) & 0x7;
+							r1 = (color1 >> 13) & 0x7;
+							b1 = (color1 >> 8) & 0x7;
+							g1 = (color1 >> 2) & 0x7;
+							break;
+					}
+
+					for (var subframe = 0; subframe < 3; ++subframe) {
+						var dotPair =
+							(r0 & 1) << 5
+							| (g0 & 1) << 4
+							| (b0 & 1) << 3
+							| (r1 & 1) << 2
+							| (g1 & 1) << 1
+							| (b1 & 1) << 0;
+						var indexWithinSubframe = mapAdafruitIndex(x, y, width, height, numLogicalRows);
+						var indexWithinOutput = subframe * subframeSize + indexWithinSubframe;
+						dest[indexWithinOutput] = (byte)dotPair;
+						r0 >>= 1;
+						g0 >>= 1;
+						b0 >>= 1;
+						r1 >>= 1;
+						g1 >>= 1;
+						b1 >>= 1;
+					}
+				}
+			}
+		}
+
+		private static int mapAdafruitIndex(int x, int y, int width, int height, int numLogicalRows)
+		{
+			var pairOffset = 16;
+			var logicalRowLengthPerMatrix = 32 * 32 / 2 / numLogicalRows;
+			var logicalRow = y % numLogicalRows;
+			var dotPairsPerLogicalRow = width * height / numLogicalRows / 2;
+			var widthInMatrices = width / 32;
+			var matrixX = x / 32;
+			var matrixY = y / 32;
+			var totalMatrices = width * height / 1024;
+			var matrixNumber = totalMatrices - ((matrixY + 1) * widthInMatrices) + matrixX;
+			var indexWithinMatrixRow = x % logicalRowLengthPerMatrix;
+			var index = logicalRow * dotPairsPerLogicalRow
+						+ matrixNumber * logicalRowLengthPerMatrix + indexWithinMatrixRow;
+			return index;
+		}
+
+	/// <summary>
+	/// Merges an array of bit planes into one single array.
+	/// </summary>
+	/// <param name="planes">Source planes</param>
+	/// <param name="frame">Destination array</param>
+	/// <param name="offset">Where to start copying at destination</param>
+	/// <returns>True if destination array changed, false otherwise.</returns>
+	public static bool Copy(byte[][] planes, byte[] frame, int offset)
+		{
+			var identical = true;
+			foreach (var plane in planes) {
+				identical = identical && CompareBuffers(plane, 0, frame, offset, plane.Length);
+				Buffer.BlockCopy(plane, 0, frame, offset, plane.Length);
+				offset += plane.Length;
+			}
+			return !identical;
+		}
+
+		public static byte[][] Copy(int width, int height, byte[] planes, int bitlength, int offset)
+		{
+			var copy = new byte[bitlength][];
+			var planeSize = width * height / 8;
+			for (var i = 0; i < bitlength; i++) {
+				copy[i] = new byte[planeSize];
+				Buffer.BlockCopy(planes, offset + i * planeSize, copy[i], 0, planeSize);
+			}
+			return copy;
+		}
+
+		/// <summary>
+		/// Copies a byte array to another byte array.
+		/// </summary>
+		/// <param name="frame">Source array</param>
+		/// <param name="dest">Destination array</param>
+		/// <param name="offset">Offset at destination</param>
+		/// <returns>True if destination array changed, false otherwise.</returns>
+		public static bool Copy(byte[] frame, byte[] dest, int offset)
+		{
+			var identical = CompareBuffers(frame, 0, dest, offset, frame.Length);
+			Buffer.BlockCopy(frame, 0, dest, offset, frame.Length);
+			return !identical;
+		}
+
+		//Scale planes by doubling the pixels in each byte
+
+		public static readonly ushort[] doublePixel = {
+		  0x0000,0x0003,0x000C,0x000F,0x0030,0x0033,0x003C,0x003F,0x00C0,0x00C3,0x00CC,0x00CF,0x00F0,0x00F3,0x00FC,0x00FF,
+		  0x0300,0x0303,0x030C,0x030F,0x0330,0x0333,0x033C,0x033F,0x03C0,0x03C3,0x03CC,0x03CF,0x03F0,0x03F3,0x03FC,0x03FF,
+		  0x0C00,0x0C03,0x0C0C,0x0C0F,0x0C30,0x0C33,0x0C3C,0x0C3F,0x0CC0,0x0CC3,0x0CCC,0x0CCF,0x0CF0,0x0CF3,0x0CFC,0x0CFF,
+		  0x0F00,0x0F03,0x0F0C,0x0F0F,0x0F30,0x0F33,0x0F3C,0x0F3F,0x0FC0,0x0FC3,0x0FCC,0x0FCF,0x0FF0,0x0FF3,0x0FFC,0x0FFF,
+		  0x3000,0x3003,0x300C,0x300F,0x3030,0x3033,0x303C,0x303F,0x30C0,0x30C3,0x30CC,0x30CF,0x30F0,0x30F3,0x30FC,0x30FF,
+		  0x3300,0x3303,0x330C,0x330F,0x3330,0x3333,0x333C,0x333F,0x33C0,0x33C3,0x33CC,0x33CF,0x33F0,0x33F3,0x33FC,0x33FF,
+		  0x3C00,0x3C03,0x3C0C,0x3C0F,0x3C30,0x3C33,0x3C3C,0x3C3F,0x3CC0,0x3CC3,0x3CCC,0x3CCF,0x3CF0,0x3CF3,0x3CFC,0x3CFF,
+		  0x3F00,0x3F03,0x3F0C,0x3F0F,0x3F30,0x3F33,0x3F3C,0x3F3F,0x3FC0,0x3FC3,0x3FCC,0x3FCF,0x3FF0,0x3FF3,0x3FFC,0x3FFF,
+		  0xC000,0xC003,0xC00C,0xC00F,0xC030,0xC033,0xC03C,0xC03F,0xC0C0,0xC0C3,0xC0CC,0xC0CF,0xC0F0,0xC0F3,0xC0FC,0xC0FF,
+		  0xC300,0xC303,0xC30C,0xC30F,0xC330,0xC333,0xC33C,0xC33F,0xC3C0,0xC3C3,0xC3CC,0xC3CF,0xC3F0,0xC3F3,0xC3FC,0xC3FF,
+		  0xCC00,0xCC03,0xCC0C,0xCC0F,0xCC30,0xCC33,0xCC3C,0xCC3F,0xCCC0,0xCCC3,0xCCCC,0xCCCF,0xCCF0,0xCCF3,0xCCFC,0xCCFF,
+		  0xCF00,0xCF03,0xCF0C,0xCF0F,0xCF30,0xCF33,0xCF3C,0xCF3F,0xCFC0,0xCFC3,0xCFCC,0xCFCF,0xCFF0,0xCFF3,0xCFFC,0xCFFF,
+		  0xF000,0xF003,0xF00C,0xF00F,0xF030,0xF033,0xF03C,0xF03F,0xF0C0,0xF0C3,0xF0CC,0xF0CF,0xF0F0,0xF0F3,0xF0FC,0xF0FF,
+		  0xF300,0xF303,0xF30C,0xF30F,0xF330,0xF333,0xF33C,0xF33F,0xF3C0,0xF3C3,0xF3CC,0xF3CF,0xF3F0,0xF3F3,0xF3FC,0xF3FF,
+		  0xFC00,0xFC03,0xFC0C,0xFC0F,0xFC30,0xFC33,0xFC3C,0xFC3F,0xFCC0,0xFCC3,0xFCCC,0xFCCF,0xFCF0,0xFCF3,0xFCFC,0xFCFF,
+		  0xFF00,0xFF03,0xFF0C,0xFF0F,0xFF30,0xFF33,0xFF3C,0xFF3F,0xFFC0,0xFFC3,0xFFCC,0xFFCF,0xFFF0,0xFFF3,0xFFFC,0xFFFF
+		};
+
+		public static byte[] Scale2(int width, int height, byte[] srcplane)
+		{
+			var planeSize = width * height / 8;
+			byte[] plane;
+			ushort[] scaledPlane = new ushort[planeSize / 2];
+			for (var i = 0; i < height; i++)
+			{
+				for (var k = 0; k < (width / 2 / 8); k++)
+				{
+					scaledPlane[(i * (width / 2 / 8)) + k] = scaledPlane[((i + 1) * (width / 2 / 8)) + k] = doublePixel[srcplane[((i / 2) * (width / 2 / 8)) + k]];
+				}
+				i++;
+			}
+			plane = new byte[planeSize];
+			Buffer.BlockCopy(scaledPlane, 0, plane, 0, planeSize);
+			return plane;
+		}
+
+		public static byte[][] Scale2(int width, int height, byte[][] srcplanes)
+		{
+			var planes = new byte[srcplanes.Length][];
+			for (var l = 0; l < srcplanes.Length; l++)
+			{
+				planes[l] = Scale2(width, height, srcplanes[l]);
+			}
+			return planes;
+		}
+
+		/// <summary>
+		/// Implementation of Scale2 for frame data.
+		/// </summary>
+		/// <param name="width"></param>
+		/// <param name="height"></param>
+		/// <param name="data"></param>
+		/// <returns>scaled frame planes</returns>
+		public static byte[][] Scale2x(int width, int height, byte[] data)
+		{
+			byte[] scaledData = new byte[width * height];
+
+			var inputWidth = width / 2;
+			var inputHeight = height / 2;
+
+			for (var y = 0; y < inputHeight; y++)
+			{
+				for (var x = 0; x < inputWidth; x++)
+				{
+					var colorB = ImageUtil.GetPixel(x, y - 1, inputWidth, inputHeight, data);
+					var colorH = ImageUtil.GetPixel(x, y + 1, inputWidth, inputHeight, data);
+					var colorD = ImageUtil.GetPixel(x - 1, y, inputWidth, inputHeight, data);
+					var colorF = ImageUtil.GetPixel(x + 1, y, inputWidth, inputHeight, data);
+
+					var colorE = ImageUtil.GetPixel(x, y, inputWidth, inputHeight, data);
+
+					if ((colorB != colorH) && (colorD != colorF))
+					{
+						ImageUtil.SetPixel(2 * x, 2 * y, colorD == colorB ? colorD : colorE, width, scaledData);
+						ImageUtil.SetPixel(2 * x + 1, 2 * y, colorB == colorF ? colorF : colorE, width, scaledData);
+						ImageUtil.SetPixel(2 * x, 2 * y + 1, colorD == colorH ? colorD : colorE, width, scaledData);
+						ImageUtil.SetPixel(2 * x + 1, 2 * y + 1, colorH == colorF ? colorF : colorE, width, scaledData);
+					}
+					else
+					{
+						ImageUtil.SetPixel(2 * x, 2 * y, colorE, width, scaledData);
+						ImageUtil.SetPixel(2 * x + 1, 2 * y, colorE, width, scaledData);
+						ImageUtil.SetPixel(2 * x, 2 * y + 1, colorE, width, scaledData);
+						ImageUtil.SetPixel(2 * x + 1, 2 * y + 1, colorE, width, scaledData);
+					}
+				}
+			}
+			return Split(width, height, 2, scaledData);
+		}
+		//Scale down planes by displaying every second pixel
+
+		public static byte[] ScaleDown(int width, int height, byte[] srcplane)
+		{
+			var planeSize = width * height / 8;
+			byte[] scaledPlane = new byte[planeSize];
+			ushort[] plane = new ushort[planeSize * 2];
+			Buffer.BlockCopy(srcplane, 0, plane, 0, planeSize * 4);
+
+			for (var i = 0; i < height*2; i++)
+			{
+				for (var k = 0; k < (width / 8); k++)
+				{
+					ushort srcVal = plane[(i * (width / 8)) + k];
+					byte destVal = (byte) ((srcVal & 0x0001) | (srcVal & 0x0004) >> 1 | (srcVal & 0x0010) >> 2 | (srcVal & 0x0040) >> 3 | (srcVal & 0x0100) >> 4 | (srcVal & 0x0400) >> 5 | (srcVal & 0x1000) >> 6 | (srcVal & 0x4000) >> 7);
+					scaledPlane[((i / 2) * (width / 8)) + k] = destVal;
+				}
+				i++;
+			}
+			return scaledPlane;
+		}
+
+		public static byte[][] ScaleDown(int width, int height, byte[][] srcplanes)
+		{
+			var planes = new byte[srcplanes.Length][];
+			for (var l = 0; l < srcplanes.Length; l++)
+			{
+				planes[l] = ScaleDown(width, height, srcplanes[l]);
+			}
+			return planes;
+		}
+
+
+		/// <summary>
+		/// Converts a 2-bit frame to a 4-bit frame or vice versa
+		/// </summary>
+		/// <param name="srcFrame">Top left bottom right pixels with values between 0 and 3</param>
+		/// <param name="mapping">A list of values assigned to each of the pixels.</param>
+		/// <returns>Top left bottom right pixels with values between 0 and 15</returns>
+		public static byte[] ConvertGrayToGray(byte[] srcFrame, byte[] mapping)
+		{
+			var destFrame = new byte[srcFrame.Length];
+			for (var i = 0; i < destFrame.Length; i++) {
+				destFrame[i] = mapping[srcFrame[i]];
+			}
+			return destFrame;
+		}
+
+		public static byte[] ConvertToRgb24(int width, int height, byte[][] planes, Color[] palette)
+		{
+			var frame = Join(width, height, planes);
+			return ColorUtil.ColorizeFrame(width, height, frame, palette);
+		}
+
+		public static byte[] NewPlane(int width, int height)
+		{
+			var count = width / 8 * height;
+			var destFrame = new byte[count];
+			return destFrame;
+		}
+
+
+		public static void ClearPlane(byte[] Plane)
+		{
+			unsafe
+			{
+				fixed (byte* b1 = Plane)
+				{
+					memset(b1, 0, Plane.Length);
+				}
+			}
+		}
+
+		public static void OrPlane(byte[] Plane, byte[] Target)
+		{
+			unsafe
+			{
+				fixed (void* b1 = Plane, b2 = Target)
+				{
+					int* p = (int *)b1;
+					int* t = (int *)b2;
+
+					int count = Plane.Length / 4;
+
+					while(count-- > 0)
+					{
+						*t = *t | *p;
+						t++;
+						p++;
+					}
+				}
+			}
+		}
+
+
+		/// <summary>
+		/// Combine Plane A and Plane B using a mask.   Masked parts from A will be used.
+		/// </summary>
+		/// <param name="PlaneA">Plane A</param>
+		/// <param name="PlaneB">Plane B</param>
+		/// <param name="Mask">Mask</param>
+		/// <returns>Combined plane</returns>
+
+		public static byte[] CombinePlaneWithMask(byte[] PlaneA, byte[] PlaneB, byte[] Mask)
+		{
+			var length = PlaneA.Length;
+			System.Diagnostics.Debug.Assert(length == PlaneB.Length && length == Mask.Length);
+			byte[] outplane = new byte[length];
+
+			unchecked
+			{
+				for (int i = 0; i < length; i++)
+				{
+					var maskbits = Mask[i];
+					outplane[i] = (byte)((PlaneA[i] & maskbits) | (PlaneB[i] & ~maskbits));
+				}
+			}
+			return outplane;
+		}
+
+		/// <summary>
+		/// Tuät ä Bit-Ebini uifd Konsolä uisä druckä
+		/// </summary>
+		/// <param name="width">Bräiti vom Biud</param>
+		/// <param name="height">Heechi vom Biud</param>
+		/// <param name="frame">D Bit-Ebini</param>
+		public static void DumpHex(int width, int height, byte[] frame)
+		{
+			var i = 0;
+			for (var y = 0; y < height; y++) {
+				var sb = new StringBuilder(width);
+				for (var x = 0; x < width; x++) {
+					sb.Append(frame[i++].ToString("X"));
+				}
+				Logger.Debug(sb);
+			}
+		}
+
+		/// <summary>
+		/// Tuät äs Biud uifd Konsolä uisä druckä
+		/// </summary>
+		/// <param name="width">Bräiti vom Biud</param>
+		/// <param name="height">Heechi vom Biud</param>
+		/// <param name="plane">S Biud</param>
+		public static void DumpBinary(int width, int height, byte[] plane)
+		{
+			var i = 0;
+			var planeBits = new BitArray(plane);
+			for (var y = 0; y < height; y++) {
+				var sb = new StringBuilder(width);
+				for (var x = 0; x < width; x++) {
+					sb.Append(planeBits.Get(i++) ? "1" : "0");
+				}
+				Logger.Debug(sb);
+			}
+		}
+
+		/// <summary>
+		/// Tuät äs Biud häschä
+		/// </summary>
+		/// <param name="input">S Biud</param>
+		/// <returns>Dr Häsch</returns>
+		public static readonly uint[] checksumtable = {
+				0x00000000, 0x77073096, 0xEE0E612C, 0x990951BA, 0x076DC419, 0x706AF48F,
+				0xE963A535, 0x9E6495A3, 0x0EDB8832, 0x79DCB8A4, 0xE0D5E91E, 0x97D2D988,
+				0x09B64C2B, 0x7EB17CBD, 0xE7B82D07, 0x90BF1D91, 0x1DB71064, 0x6AB020F2,
+				0xF3B97148, 0x84BE41DE, 0x1ADAD47D, 0x6DDDE4EB, 0xF4D4B551, 0x83D385C7,
+				0x136C9856, 0x646BA8C0, 0xFD62F97A, 0x8A65C9EC, 0x14015C4F, 0x63066CD9,
+				0xFA0F3D63, 0x8D080DF5, 0x3B6E20C8, 0x4C69105E, 0xD56041E4, 0xA2677172,
+				0x3C03E4D1, 0x4B04D447, 0xD20D85FD, 0xA50AB56B, 0x35B5A8FA, 0x42B2986C,
+				0xDBBBC9D6, 0xACBCF940, 0x32D86CE3, 0x45DF5C75, 0xDCD60DCF, 0xABD13D59,
+				0x26D930AC, 0x51DE003A, 0xC8D75180, 0xBFD06116, 0x21B4F4B5, 0x56B3C423,
+				0xCFBA9599, 0xB8BDA50F, 0x2802B89E, 0x5F058808, 0xC60CD9B2, 0xB10BE924,
+				0x2F6F7C87, 0x58684C11, 0xC1611DAB, 0xB6662D3D, 0x76DC4190, 0x01DB7106,
+				0x98D220BC, 0xEFD5102A, 0x71B18589, 0x06B6B51F, 0x9FBFE4A5, 0xE8B8D433,
+				0x7807C9A2, 0x0F00F934, 0x9609A88E, 0xE10E9818, 0x7F6A0DBB, 0x086D3D2D,
+				0x91646C97, 0xE6635C01, 0x6B6B51F4, 0x1C6C6162, 0x856530D8, 0xF262004E,
+				0x6C0695ED, 0x1B01A57B, 0x8208F4C1, 0xF50FC457, 0x65B0D9C6, 0x12B7E950,
+				0x8BBEB8EA, 0xFCB9887C, 0x62DD1DDF, 0x15DA2D49, 0x8CD37CF3, 0xFBD44C65,
+				0x4DB26158, 0x3AB551CE, 0xA3BC0074, 0xD4BB30E2, 0x4ADFA541, 0x3DD895D7,
+				0xA4D1C46D, 0xD3D6F4FB, 0x4369E96A, 0x346ED9FC, 0xAD678846, 0xDA60B8D0,
+				0x44042D73, 0x33031DE5, 0xAA0A4C5F, 0xDD0D7CC9, 0x5005713C, 0x270241AA,
+				0xBE0B1010, 0xC90C2086, 0x5768B525, 0x206F85B3, 0xB966D409, 0xCE61E49F,
+				0x5EDEF90E, 0x29D9C998, 0xB0D09822, 0xC7D7A8B4, 0x59B33D17, 0x2EB40D81,
+				0xB7BD5C3B, 0xC0BA6CAD, 0xEDB88320, 0x9ABFB3B6, 0x03B6E20C, 0x74B1D29A,
+				0xEAD54739, 0x9DD277AF, 0x04DB2615, 0x73DC1683, 0xE3630B12, 0x94643B84,
+				0x0D6D6A3E, 0x7A6A5AA8, 0xE40ECF0B, 0x9309FF9D, 0x0A00AE27, 0x7D079EB1,
+				0xF00F9344, 0x8708A3D2, 0x1E01F268, 0x6906C2FE, 0xF762575D, 0x806567CB,
+				0x196C3671, 0x6E6B06E7, 0xFED41B76, 0x89D32BE0, 0x10DA7A5A, 0x67DD4ACC,
+				0xF9B9DF6F, 0x8EBEEFF9, 0x17B7BE43, 0x60B08ED5, 0xD6D6A3E8, 0xA1D1937E,
+				0x38D8C2C4, 0x4FDFF252, 0xD1BB67F1, 0xA6BC5767, 0x3FB506DD, 0x48B2364B,
+				0xD80D2BDA, 0xAF0A1B4C, 0x36034AF6, 0x41047A60, 0xDF60EFC3, 0xA867DF55,
+				0x316E8EEF, 0x4669BE79, 0xCB61B38C, 0xBC66831A, 0x256FD2A0, 0x5268E236,
+				0xCC0C7795, 0xBB0B4703, 0x220216B9, 0x5505262F, 0xC5BA3BBE, 0xB2BD0B28,
+				0x2BB45A92, 0x5CB36A04, 0xC2D7FFA7, 0xB5D0CF31, 0x2CD99E8B, 0x5BDEAE1D,
+				0x9B64C2B0, 0xEC63F226, 0x756AA39C, 0x026D930A, 0x9C0906A9, 0xEB0E363F,
+				0x72076785, 0x05005713, 0x95BF4A82, 0xE2B87A14, 0x7BB12BAE, 0x0CB61B38,
+				0x92D28E9B, 0xE5D5BE0D, 0x7CDCEFB7, 0x0BDBDF21, 0x86D3D2D4, 0xF1D4E242,
+				0x68DDB3F8, 0x1FDA836E, 0x81BE16CD, 0xF6B9265B, 0x6FB077E1, 0x18B74777,
+				0x88085AE6, 0xFF0F6A70, 0x66063BCA, 0x11010B5C, 0x8F659EFF, 0xF862AE69,
+				0x616BFFD3, 0x166CCF45, 0xA00AE278, 0xD70DD2EE, 0x4E048354, 0x3903B3C2,
+				0xA7672661, 0xD06016F7, 0x4969474D, 0x3E6E77DB, 0xAED16A4A, 0xD9D65ADC,
+				0x40DF0B66, 0x37D83BF0, 0xA9BCAE53, 0xDEBB9EC5, 0x47B2CF7F, 0x30B5FFE9,
+				0xBDBDF21C, 0xCABAC28A, 0x53B39330, 0x24B4A3A6, 0xBAD03605, 0xCDD70693,
+				0x54DE5729, 0x23D967BF, 0xB3667A2E, 0xC4614AB8, 0x5D681B02, 0x2A6F2B94,
+				0xB40BBE37, 0xC30C8EA1, 0x5A05DF1B, 0x2D02EF8D
+			};
+
+		public static readonly byte[] reversebyte = {
+			0x00, 0x80, 0x40, 0xc0, 0x20, 0xa0, 0x60, 0xe0,
+			0x10, 0x90, 0x50, 0xd0, 0x30, 0xb0, 0x70, 0xf0,
+			0x08, 0x88, 0x48, 0xc8, 0x28, 0xa8, 0x68, 0xe8,
+			0x18, 0x98, 0x58, 0xd8, 0x38, 0xb8, 0x78, 0xf8,
+			0x04, 0x84, 0x44, 0xc4, 0x24, 0xa4, 0x64, 0xe4,
+			0x14, 0x94, 0x54, 0xd4, 0x34, 0xb4, 0x74, 0xf4,
+			0x0c, 0x8c, 0x4c, 0xcc, 0x2c, 0xac, 0x6c, 0xec,
+			0x1c, 0x9c, 0x5c, 0xdc, 0x3c, 0xbc, 0x7c, 0xfc,
+			0x02, 0x82, 0x42, 0xc2, 0x22, 0xa2, 0x62, 0xe2,
+			0x12, 0x92, 0x52, 0xd2, 0x32, 0xb2, 0x72, 0xf2,
+			0x0a, 0x8a, 0x4a, 0xca, 0x2a, 0xaa, 0x6a, 0xea,
+			0x1a, 0x9a, 0x5a, 0xda, 0x3a, 0xba, 0x7a, 0xfa,
+			0x06, 0x86, 0x46, 0xc6, 0x26, 0xa6, 0x66, 0xe6,
+			0x16, 0x96, 0x56, 0xd6, 0x36, 0xb6, 0x76, 0xf6,
+			0x0e, 0x8e, 0x4e, 0xce, 0x2e, 0xae, 0x6e, 0xee,
+			0x1e, 0x9e, 0x5e, 0xde, 0x3e, 0xbe, 0x7e, 0xfe,
+			0x01, 0x81, 0x41, 0xc1, 0x21, 0xa1, 0x61, 0xe1,
+			0x11, 0x91, 0x51, 0xd1, 0x31, 0xb1, 0x71, 0xf1,
+			0x09, 0x89, 0x49, 0xc9, 0x29, 0xa9, 0x69, 0xe9,
+			0x19, 0x99, 0x59, 0xd9, 0x39, 0xb9, 0x79, 0xf9,
+			0x05, 0x85, 0x45, 0xc5, 0x25, 0xa5, 0x65, 0xe5,
+			0x15, 0x95, 0x55, 0xd5, 0x35, 0xb5, 0x75, 0xf5,
+			0x0d, 0x8d, 0x4d, 0xcd, 0x2d, 0xad, 0x6d, 0xed,
+			0x1d, 0x9d, 0x5d, 0xdd, 0x3d, 0xbd, 0x7d, 0xfd,
+			0x03, 0x83, 0x43, 0xc3, 0x23, 0xa3, 0x63, 0xe3,
+			0x13, 0x93, 0x53, 0xd3, 0x33, 0xb3, 0x73, 0xf3,
+			0x0b, 0x8b, 0x4b, 0xcb, 0x2b, 0xab, 0x6b, 0xeb,
+			0x1b, 0x9b, 0x5b, 0xdb, 0x3b, 0xbb, 0x7b, 0xfb,
+			0x07, 0x87, 0x47, 0xc7, 0x27, 0xa7, 0x67, 0xe7,
+			0x17, 0x97, 0x57, 0xd7, 0x37, 0xb7, 0x77, 0xf7,
+			0x0f, 0x8f, 0x4f, 0xcf, 0x2f, 0xaf, 0x6f, 0xef,
+			0x1f, 0x9f, 0x5f, 0xdf, 0x3f, 0xbf, 0x7f, 0xff,
+		};
+
+		public static uint Checksum(byte[] input, bool Reverse = false)
+		{
+			unchecked {
+				var cs = (uint)(((uint)0) ^ (-1));
+				var len = input.Length;
+				if (!Reverse)
+				{
+					for (var i = 0; i < len; i++)
+					{
+						cs = (cs >> 8) ^ checksumtable[(cs ^ input[i]) & 0xFF];
+					}
+				}
+				else
+				{
+					for (var i = 0; i < len; i++)
+					{
+						cs = (cs >> 8) ^ checksumtable[(cs ^ reversebyte[input[i]]) & 0xFF];
+					}
+				}
+				cs = (uint)(cs ^ (-1));
+
+				if (cs < 0) {
+					cs += (uint)4294967296;
+				}
+				return cs;
+			}
+		}
+
+		public static uint ChecksumWithMask(byte[] input, byte[] mask, bool Reverse = false)
+		{
+			unchecked
+			{
+				var cs = (uint)(((uint)0) ^ (-1));
+				var len = input.Length;
+				if (!Reverse)
+				{
+					for (var i = 0; i < len; i++)
+					{
+						cs = (cs >> 8) ^ checksumtable[(cs ^ (input[i] & mask[i])) & 0xFF];
+					}
+				}
+				else
+				{
+					for (var i = 0; i < len; i++)
+					{
+						cs = (cs >> 8) ^ checksumtable[(cs ^ (reversebyte[input[i]] & mask[i])) & 0xFF];
+					}
+				}
+				cs = (uint)(cs ^ (-1));
+
+				if (cs < 0)
+				{
+					cs += (uint)4294967296;
+				}
+				return cs;
+			}
+		}
+
+		[DllImport("msvcrt.dll", EntryPoint = "memset", CallingConvention = CallingConvention.Cdecl, SetLastError = false)]
+		public static extern unsafe IntPtr memset(byte* dest, int c, int byteCount);
+
+
+		[DllImport("msvcrt.dll", CallingConvention=CallingConvention.Cdecl)]
+		private static extern unsafe int memcmp(byte* b1, byte* b2, int count);
+
+		/// <summary>
+		/// Compares two byte arrays and returns true if they are identical.
+		/// </summary>
+		/// <param name="buffer1">First buffer to compare</param>
+		/// <param name="offset1">Offset in first buffer</param>
+		/// <param name="buffer2">Second buffer to compare</param>
+		/// <param name="offset2">Offset of second buffer</param>
+		/// <param name="count">Byte length to compare</param>
+		/// <returns>True if identical, false otherwise.</returns>
+		public static unsafe bool CompareBuffers(byte[] buffer1, int offset1, byte[] buffer2, int offset2, int count)
+		{
+			if (buffer1 == null || buffer2 == null) {
+				return false;
+			}
+
+			fixed (byte* b1 = buffer1, b2 = buffer2) {
+				return memcmp(b1 + offset1, b2 + offset2, count) == 0;
+			}
+		}
+	}
+}
+
+public enum ColorMatrix
+{
+	Rgb, Rbg
+}