--- conflicted
+++ resolved
@@ -1,318 +1,293 @@
-﻿using System;
-using System.Diagnostics;
-using System.Reactive;
-using System.Reactive.Linq;
-using System.Reactive.Subjects;
-using System.Runtime.InteropServices;
-using System.Security.Principal;
-using System.Windows;
-using System.Windows.Media;
-using System.Windows.Media.Imaging;
-using NLog;
-
-namespace LibDmd.Input.TPAGrabber
-{
-	/// <summary>
-	/// Polls for the Pinball Arcade DX11 process, grabs the DMD display from the memory.
-	/// </summary>
-	/// <remarks>
-	/// Can be launched any time. Will wait with sending frames until Pinball Arcade DX11 is
-	/// launched and stop sending when it exits.
-	/// </remarks>
-	public class TPAGrabber : IFrameSource
-	{
-		public string Name { get; } = "Pinball Arcade DX11";
-
-		public IObservable<Unit> OnResume => _onResume;
-		public IObservable<Unit> OnPause => _onPause;
-
-		/// <summary>
-		/// Wait time between polls for the Pinball Arcade DX11 process. Stops polling as soon
-		/// as the process is found.
-		///
-		/// Can be set quite high, just about as long as it takes for Pinball Arcade DX11 to start.
-		/// </summary>
-		public TimeSpan PollForProcessDelay { get; set; } = TimeSpan.FromSeconds(10);
-
-		/// <summary>
-		/// Frequency with which frames are pulled off the display.
-		/// </summary>
-		public double FramesPerSecond { get; set; } = 25;
-
-		private IConnectableObservable<BitmapSource> _frames;
-		private IDisposable _capturer;
-		private IntPtr _handle;
-		private readonly ISubject<Unit> _onResume = new Subject<Unit>();
-		private readonly ISubject<Unit> _onPause = new Subject<Unit>();
-
-		private static readonly Logger Logger = LogManager.GetCurrentClassLogger();
-
-		// DMD Stuff + Codecave
-		private const int DMDWidth = 128;
-		private const int DMDHeight = 32;
-		private const int LineJump = 0x400;
-		private const int MemBlockSize = 0x1FC02;
-		private static readonly byte[] RawDMD = new byte[MemBlockSize];
-
-		private const int Patch = 0x001ADB4D;     // Working with v1.49.9 DX11
-		private const int GameState = 0x0062728D; // Working with v1.49.9 DX11
-		private static IntPtr _codeCave = IntPtr.Zero;
-		private static IntPtr _gameBase = IntPtr.Zero;
-
-		/// <summary>
-		/// Waits for the Pinball Arcade DX11 process.
-		/// </summary>
-		private void StartPolling()
-		{
-			var curIdentity = WindowsIdentity.GetCurrent();
-			var myPrincipal = new WindowsPrincipal(curIdentity);
-			if (!myPrincipal.IsInRole(WindowsBuiltInRole.Administrator)) {
-				throw new AdminRightsRequiredException("You need to run this as Administrator if you want to grab the DMD from the Pinball Arcade's memory.");
-			}
-
-			Logger.Info("Waiting for Pinball Arcade DX11 to spawn...");
-			var success = new Subject<Unit>();
-			Observable
-				.Timer(TimeSpan.Zero, PollForProcessDelay)
-				.TakeUntil(success)
-				.Subscribe(x => {
-					_handle = FindGameHandle();
-					if (_handle != IntPtr.Zero) {
-						StartCapturing();
-						success.OnNext(Unit.Default);
-					}
-				});
-		}
-
-		/// <summary>
-		/// Starts sending frames.
-		/// </summary>
-		private void StartCapturing()
-		{
-			_capturer = _frames.Connect();
-			_onResume.OnNext(Unit.Default);
-		}
-
-		/// <summary>
-		/// Stops sending frames because we couldn't aquire the game handle anymore,
-		/// usually because Pinball Arcade DX11 was closed.
-		/// </summary>
-		private void StopCapturing()
-		{
-			// TODO send blank frame
-			_capturer.Dispose();
-			_onPause.OnNext(Unit.Default);
-			StartPolling();
-		}
-
-		public IObservable<BitmapSource> GetFrames()
-		{
-			if (_frames == null) {
-				_frames = Observable
-					.Interval(TimeSpan.FromMilliseconds(1000 / FramesPerSecond))
-					.Select(x => CaptureDMD())
-					.Where(bmp => bmp != null)
-					.Publish();
-				StartPolling();
-			}
-			return _frames;
-		}
-
-		public BitmapSource CaptureDMD()
-		{
-			// Initialize a new writeable bitmap to receive DMD pixels.
-			var wBmp = new WriteableBitmap(DMDWidth * 2, DMDHeight * 2, 96, 96, PixelFormats.Bgr32, null);
-
-			// Check if a table is loaded..
-			var tableLoaded = new byte[1];
-			ReadProcessMemory((int)_handle, (int)_gameBase + GameState, tableLoaded, 1, 0);
-
-			// ..if not, return an empty frame (blank DMD).
-			if (tableLoaded[0] == 0) {
-				wBmp.Freeze();
-				return wBmp;
-			}
-
-			// Retrieve the DMD entrypoint from EAX registry (returned by our codecave).
-			var eax = new byte[4];
-			ReadProcessMemory((int)_handle, (int)_codeCave, eax, 4, 0);
-
-			// Now we have our DMD location in memory + little hack to re-align the DMD block.
-			var dmdOffset = BitConverter.ToInt32(eax, 0) - 0x1F406;
-
-			// Grab the whole raw DMD block from game's memory.
-			ReadProcessMemory((int)_handle, dmdOffset, RawDMD, MemBlockSize + 2, 0);
-
-			// Check the DMD CRC flag, skip the frame if the value is incorrect.
-			if (RawDMD[0] != 0x02) return null;
-
-			// Lock the writeable bitmap to expose the backbuffer to other threads.
-			wBmp.Lock();
-
-			// Used to parse pixel bytes of the DMD memory block, starting at 2 to skip the flag bytes.
-			var rawPixelIndex = 2;
-			var dmdPixelIndex = 2;
-
-			int bytes = (Math.Abs(wBmp.BackBufferStride) * ((DMDHeight - bottomCrop)) + 2);
-			byte[] rgbValues = new byte[bytes];// new byte[bytes-5];
-
-			// For each pixel on Y axis.
-<<<<<<< HEAD
-			for (var dmdY = 0; dmdY < DMDHeight - 1 - bottomCrop; dmdY++)
-			{
-				// For each pixel on X axis.
-				for (var dmdX = 0; dmdX < DMDWidth - 1; dmdX++)
-				{
-					// RGB to BGR
-					rgbValues[dmdPixelIndex] = RawDMD[rawPixelIndex + 2]; // B
-					rgbValues[dmdPixelIndex + 1] = RawDMD[rawPixelIndex + 1]; // G
-					rgbValues[dmdPixelIndex + 2] = RawDMD[rawPixelIndex]; // R      
-=======
-			for (var dmdY = 0; dmdY < DMDHeight * 2; dmdY++) {
-				// For each pixel on X axis.
-				for (var dmdX = 0; dmdX < DMDWidth * 2; dmdX++) {
-
-					// We got to use unsafe code, pointers are much faster for this kind of low level image processing.
-					unsafe {
-						// Get a pointer to the back buffer.
-						var pBackBuffer = (int)wBmp.BackBuffer;
-
-						// Find the address of the pixel to draw.
-						pBackBuffer += dmdY * wBmp.BackBufferStride;
-						pBackBuffer += dmdX * 4;
-
-						// Compute the pixel's color..
-						var colorData = RawDMD[pixelIndex] << 16; // R
-						colorData |= RawDMD[pixelIndex + 1] << 8; // G
-						colorData |= RawDMD[pixelIndex + 2] << 0; // B
-
-						// Assign the color data to the pixel.
-						*((int*)pBackBuffer) = colorData;
-					}
->>>>>>> 7cc3b8cb
-
-					// Each pixel takes 4 bytes of data in memory, jump to next pixel.
-					rawPixelIndex += 4;
-					dmdPixelIndex += 4;
-				}
-				// Jump to the next DMD line.
-				rawPixelIndex += LineJump;
-				dmdPixelIndex += 4;
-			}
-			wBmp.WritePixels(new Int32Rect(0, 0, DMDWidth, DMDHeight - bottomCrop), rgbValues, wBmp.BackBufferStride, 2);
-
-			// We're done, release the backbuffer and make it available for display.
-			wBmp.Unlock();
-
-			// Freeze the DMD bitmap and make it readable to any thread.
-			wBmp.Freeze();
-
-			// Return the DMD bitmap we've created.
-			return wBmp;
-		}
-
-		// Check if the game is started and return its process handle.
-		private static IntPtr FindGameHandle()
-		{
-			var processList = Process.GetProcesses();
-			foreach (var p in processList) {
-				if (p.ProcessName == "PinballArcade11") {
-					// When the process is found, write the codecave.
-					var processHandle = PatchCodeCave(p);
-					return processHandle;
-				}
-			}
-			return IntPtr.Zero;
-		}
-
-		// Helper function to retrieve process base address.
-		private static IntPtr BaseAddress(Process process)
-		{
-			var procMod = process.MainModule;
-			return procMod.BaseAddress;
-		}
-
-		// Not fully commented.. basically we're creating a codecave to let the game retrieve for us the DMD location in memory.
-		private static IntPtr PatchCodeCave(Process gameProc)
-		{
-			// Defines offset address of our codecave.
-			_gameBase = BaseAddress(gameProc);
-			var patchOffset = _gameBase + Patch;
-
-			// Access rights to the process.
-			const int PROCESS_VM_OPERATION = 0x0008;
-			const int PROCESS_VM_READ = 0x0010;
-			const int PROCESS_VM_WRITE = 0x0020;
-
-			// Open the process to allow memory operations + return process handle.
-			var processHandle = OpenProcess(PROCESS_VM_OPERATION | PROCESS_VM_READ | PROCESS_VM_WRITE, false, gameProc.Id);
-
-			// Allocating memory to write the codecave.
-			_codeCave = VirtualAllocEx(processHandle, IntPtr.Zero, 0x100, 0x1000, 0x40);
-			var mem = BitConverter.GetBytes((int)_codeCave);
-
-			// Build the JMP to the original code.
-			var joc = ASMJump(_codeCave + 17, patchOffset + 13);
-
-			// Build the codecave.
-			var dmdCodeCave = new byte[] {
-				0x0F, 0xB6, 0x16,                     // MOVZX EDX,BYTE PTR DS:[ESI]
-				0x8B, 0x75, 0xF0,                     // MOV ESI,DWORD PTR SS:[EBP-10]
-				0xD3, 0xEA,                           // SHR EDX,CL
-				0x83, 0xE2, 0x01,                     // AND EDX,1
-				0x03, 0xFA,                           // ADD EDI,EDX
-				0xE9, joc[1], joc[2], joc[3], joc[4]  // JMP > ORIGINAL CODE
-			};
-
-			// Write the codecave into memory.
-			WriteProcessMemory(processHandle, _codeCave + 4, dmdCodeCave, dmdCodeCave.Length, 0);
-
-			// Build the JMP to the codecave.
-			var jcc = ASMJump(patchOffset + 5, _codeCave + 4);
-
-			// Build the jump to the codecave.
-			var jmpToCC = new byte[] {
-				0xA3, mem[0], mem[1], mem[2], mem[3], // MOV DWORD PTR DS:[XXXXXXXX],EAX
-				0xE9, jcc[1], jcc[2], jcc[3], jcc[4], // JMP > CODECAVE
-				0x90, 0x90, 0x90                      // NOP NOP NOP
-			};
-			// Write the jump into memory.
-			WriteProcessMemory(processHandle, patchOffset, jmpToCC, jmpToCC.Length, 0);
-
-			// Return the process handle.
-			return processHandle;
-		}
-
-		// Function to calculate the 5-byte array for an ASM JMP.
-		private static byte[] ASMJump(IntPtr location, IntPtr destination)
-		{
-			var JMPbytes = new byte[4];
-			JMPbytes = BitConverter.GetBytes((UInt64)destination - (UInt64)location - (UInt64)5);
-			return new byte[] { 0xE9, JMPbytes[0], JMPbytes[1], JMPbytes[2], JMPbytes[3] };
-		}
-
-		#region Dll Imports
-
-		[DllImport("kernel32.dll")]
-		public static extern bool ReadProcessMemory(int hProcess, int lpBaseAddress, byte[] buffer, int size, int lpNumberOfBytesRead);
-
-		[DllImport("kernel32.dll")]
-		static extern bool WriteProcessMemory(IntPtr hProcess, IntPtr lpBaseAddress, byte[] lpBuffer, int dwSize, int lpNumberOfBytesWritten);
-
-		[DllImport("kernel32.dll")]
-		public static extern IntPtr OpenProcess(int dwDesiredAccess, bool bInheritHandle, int dwProcessId);
-
-		[DllImport("kernel32.dll")]
-		public static extern IntPtr VirtualAllocEx(IntPtr hProcess, IntPtr lpAddress, int dwSize, int flAllocationType, int flProtect);
-
-		#endregion
-
-	}
-
-	public class AdminRightsRequiredException : Exception
-	{
-		public AdminRightsRequiredException(string message) : base(message)
-		{
-		}
-	}
+﻿using System;
+using System.Diagnostics;
+using System.Reactive;
+using System.Reactive.Linq;
+using System.Reactive.Subjects;
+using System.Runtime.InteropServices;
+using System.Security.Principal;
+using System.Windows;
+using System.Windows.Media;
+using System.Windows.Media.Imaging;
+using NLog;
+
+namespace LibDmd.Input.TPAGrabber
+{
+	/// <summary>
+	/// Polls for the Pinball Arcade DX11 process, grabs the DMD display from the memory.
+	/// </summary>
+	/// <remarks>
+	/// Can be launched any time. Will wait with sending frames until Pinball Arcade DX11 is
+	/// launched and stop sending when it exits.
+	/// </remarks>
+	public class TPAGrabber : IFrameSource
+	{
+		public string Name { get; } = "Pinball Arcade DX11";
+
+		public IObservable<Unit> OnResume => _onResume;
+		public IObservable<Unit> OnPause => _onPause;
+
+		/// <summary>
+		/// Wait time between polls for the Pinball Arcade DX11 process. Stops polling as soon
+		/// as the process is found.
+		///
+		/// Can be set quite high, just about as long as it takes for Pinball Arcade DX11 to start.
+		/// </summary>
+		public TimeSpan PollForProcessDelay { get; set; } = TimeSpan.FromSeconds(10);
+
+		/// <summary>
+		/// Frequency with which frames are pulled off the display.
+		/// </summary>
+		public double FramesPerSecond { get; set; } = 25;
+
+		private IConnectableObservable<BitmapSource> _frames;
+		private IDisposable _capturer;
+		private IntPtr _handle;
+		private readonly ISubject<Unit> _onResume = new Subject<Unit>();
+		private readonly ISubject<Unit> _onPause = new Subject<Unit>();
+
+		private static readonly Logger Logger = LogManager.GetCurrentClassLogger();
+
+		// DMD Stuff + Codecave
+		private const int DMDWidth = 128;
+		private const int DMDHeight = 32;
+		private const int LineJump = 0x400;
+		private const int MemBlockSize = 0x1FC02;
+		private static readonly byte[] RawDMD = new byte[MemBlockSize];
+
+		private const int Patch = 0x001ADB4D;     // Working with v1.49.9 DX11
+		private const int GameState = 0x0062728D; // Working with v1.49.9 DX11
+		private static IntPtr _codeCave = IntPtr.Zero;
+		private static IntPtr _gameBase = IntPtr.Zero;
+
+		/// <summary>
+		/// Waits for the Pinball Arcade DX11 process.
+		/// </summary>
+		private void StartPolling()
+		{
+			var curIdentity = WindowsIdentity.GetCurrent();
+			var myPrincipal = new WindowsPrincipal(curIdentity);
+			if (!myPrincipal.IsInRole(WindowsBuiltInRole.Administrator)) {
+				throw new AdminRightsRequiredException("You need to run this as Administrator if you want to grab the DMD from the Pinball Arcade's memory.");
+			}
+
+			Logger.Info("Waiting for Pinball Arcade DX11 to spawn...");
+			var success = new Subject<Unit>();
+			Observable
+				.Timer(TimeSpan.Zero, PollForProcessDelay)
+				.TakeUntil(success)
+				.Subscribe(x => {
+					_handle = FindGameHandle();
+					if (_handle != IntPtr.Zero) {
+						StartCapturing();
+						success.OnNext(Unit.Default);
+					}
+				});
+		}
+
+		/// <summary>
+		/// Starts sending frames.
+		/// </summary>
+		private void StartCapturing()
+		{
+			_capturer = _frames.Connect();
+			_onResume.OnNext(Unit.Default);
+		}
+
+		/// <summary>
+		/// Stops sending frames because we couldn't aquire the game handle anymore,
+		/// usually because Pinball Arcade DX11 was closed.
+		/// </summary>
+		private void StopCapturing()
+		{
+			// TODO send blank frame
+			_capturer.Dispose();
+			_onPause.OnNext(Unit.Default);
+			StartPolling();
+		}
+
+		public IObservable<BitmapSource> GetFrames()
+		{
+			if (_frames == null) {
+				_frames = Observable
+					.Interval(TimeSpan.FromMilliseconds(1000 / FramesPerSecond))
+					.Select(x => CaptureDMD())
+					.Where(bmp => bmp != null)
+					.Publish();
+				StartPolling();
+			}
+			return _frames;
+		}
+
+		public BitmapSource CaptureDMD()
+		{
+			// Initialize a new writeable bitmap to receive DMD pixels.
+			var wBmp = new WriteableBitmap(DMDWidth * 2, DMDHeight * 2, 96, 96, PixelFormats.Bgr32, null);
+
+			// Check if a table is loaded..
+			var tableLoaded = new byte[1];
+			ReadProcessMemory((int)_handle, (int)_gameBase + GameState, tableLoaded, 1, 0);
+
+			// ..if not, return an empty frame (blank DMD).
+			if (tableLoaded[0] == 0) {
+				wBmp.Freeze();
+				return wBmp;
+			}
+
+			// Retrieve the DMD entrypoint from EAX registry (returned by our codecave).
+			var eax = new byte[4];
+			ReadProcessMemory((int)_handle, (int)_codeCave, eax, 4, 0);
+
+			// Now we have our DMD location in memory + little hack to re-align the DMD block.
+			var dmdOffset = BitConverter.ToInt32(eax, 0) - 0x1F406;
+
+			// Grab the whole raw DMD block from game's memory.
+			ReadProcessMemory((int)_handle, dmdOffset, RawDMD, MemBlockSize + 2, 0);
+
+			// Check the DMD CRC flag, skip the frame if the value is incorrect.
+			if (RawDMD[0] != 0x02) return null;
+
+			// Lock the writeable bitmap to expose the backbuffer to other threads.
+			wBmp.Lock();
+
+			// Used to parse pixel bytes of the DMD memory block, starting at 2 to skip the flag bytes.
+			var rawPixelIndex = 2;
+			var dmdPixelIndex = 2;
+
+			int bytes = (Math.Abs(wBmp.BackBufferStride) * ((DMDHeight - bottomCrop)) + 2);
+			byte[] rgbValues = new byte[bytes];// new byte[bytes-5];
+
+			// For each pixel on Y axis.
+			for (var dmdY = 0; dmdY < DMDHeight * 2; dmdY++) {
+				// For each pixel on X axis.
+				for (var dmdX = 0; dmdX < DMDWidth - 1; dmdX++)
+				{
+					// RGB to BGR
+					rgbValues[dmdPixelIndex] = RawDMD[rawPixelIndex + 2]; // B
+					rgbValues[dmdPixelIndex + 1] = RawDMD[rawPixelIndex + 1]; // G
+					rgbValues[dmdPixelIndex + 2] = RawDMD[rawPixelIndex]; // R      
+
+					// Each pixel takes 4 bytes of data in memory, jump to next pixel.
+					rawPixelIndex += 4;
+					dmdPixelIndex += 4;
+				}
+				// Jump to the next DMD line.
+				rawPixelIndex += LineJump;
+				dmdPixelIndex += 4;
+			}
+			wBmp.WritePixels(new Int32Rect(0, 0, DMDWidth, DMDHeight - bottomCrop), rgbValues, wBmp.BackBufferStride, 2);
+
+			// We're done, release the backbuffer and make it available for display.
+			wBmp.Unlock();
+
+			// Freeze the DMD bitmap and make it readable to any thread.
+			wBmp.Freeze();
+
+			// Return the DMD bitmap we've created.
+			return wBmp;
+		}
+
+		// Check if the game is started and return its process handle.
+		private static IntPtr FindGameHandle()
+		{
+			var processList = Process.GetProcesses();
+			foreach (var p in processList) {
+				if (p.ProcessName == "PinballArcade11") {
+					// When the process is found, write the codecave.
+					var processHandle = PatchCodeCave(p);
+					return processHandle;
+				}
+			}
+			return IntPtr.Zero;
+		}
+
+		// Helper function to retrieve process base address.
+		private static IntPtr BaseAddress(Process process)
+		{
+			var procMod = process.MainModule;
+			return procMod.BaseAddress;
+		}
+
+		// Not fully commented.. basically we're creating a codecave to let the game retrieve for us the DMD location in memory.
+		private static IntPtr PatchCodeCave(Process gameProc)
+		{
+			// Defines offset address of our codecave.
+			_gameBase = BaseAddress(gameProc);
+			var patchOffset = _gameBase + Patch;
+
+			// Access rights to the process.
+			const int PROCESS_VM_OPERATION = 0x0008;
+			const int PROCESS_VM_READ = 0x0010;
+			const int PROCESS_VM_WRITE = 0x0020;
+
+			// Open the process to allow memory operations + return process handle.
+			var processHandle = OpenProcess(PROCESS_VM_OPERATION | PROCESS_VM_READ | PROCESS_VM_WRITE, false, gameProc.Id);
+
+			// Allocating memory to write the codecave.
+			_codeCave = VirtualAllocEx(processHandle, IntPtr.Zero, 0x100, 0x1000, 0x40);
+			var mem = BitConverter.GetBytes((int)_codeCave);
+
+			// Build the JMP to the original code.
+			var joc = ASMJump(_codeCave + 17, patchOffset + 13);
+
+			// Build the codecave.
+			var dmdCodeCave = new byte[] {
+				0x0F, 0xB6, 0x16,                     // MOVZX EDX,BYTE PTR DS:[ESI]
+				0x8B, 0x75, 0xF0,                     // MOV ESI,DWORD PTR SS:[EBP-10]
+				0xD3, 0xEA,                           // SHR EDX,CL
+				0x83, 0xE2, 0x01,                     // AND EDX,1
+				0x03, 0xFA,                           // ADD EDI,EDX
+				0xE9, joc[1], joc[2], joc[3], joc[4]  // JMP > ORIGINAL CODE
+			};
+
+			// Write the codecave into memory.
+			WriteProcessMemory(processHandle, _codeCave + 4, dmdCodeCave, dmdCodeCave.Length, 0);
+
+			// Build the JMP to the codecave.
+			var jcc = ASMJump(patchOffset + 5, _codeCave + 4);
+
+			// Build the jump to the codecave.
+			var jmpToCC = new byte[] {
+				0xA3, mem[0], mem[1], mem[2], mem[3], // MOV DWORD PTR DS:[XXXXXXXX],EAX
+				0xE9, jcc[1], jcc[2], jcc[3], jcc[4], // JMP > CODECAVE
+				0x90, 0x90, 0x90                      // NOP NOP NOP
+			};
+			// Write the jump into memory.
+			WriteProcessMemory(processHandle, patchOffset, jmpToCC, jmpToCC.Length, 0);
+
+			// Return the process handle.
+			return processHandle;
+		}
+
+		// Function to calculate the 5-byte array for an ASM JMP.
+		private static byte[] ASMJump(IntPtr location, IntPtr destination)
+		{
+			var JMPbytes = new byte[4];
+			JMPbytes = BitConverter.GetBytes((UInt64)destination - (UInt64)location - (UInt64)5);
+			return new byte[] { 0xE9, JMPbytes[0], JMPbytes[1], JMPbytes[2], JMPbytes[3] };
+		}
+
+		#region Dll Imports
+
+		[DllImport("kernel32.dll")]
+		public static extern bool ReadProcessMemory(int hProcess, int lpBaseAddress, byte[] buffer, int size, int lpNumberOfBytesRead);
+
+		[DllImport("kernel32.dll")]
+		static extern bool WriteProcessMemory(IntPtr hProcess, IntPtr lpBaseAddress, byte[] lpBuffer, int dwSize, int lpNumberOfBytesWritten);
+
+		[DllImport("kernel32.dll")]
+		public static extern IntPtr OpenProcess(int dwDesiredAccess, bool bInheritHandle, int dwProcessId);
+
+		[DllImport("kernel32.dll")]
+		public static extern IntPtr VirtualAllocEx(IntPtr hProcess, IntPtr lpAddress, int dwSize, int flAllocationType, int flProtect);
+
+		#endregion
+
+	}
+
+	public class AdminRightsRequiredException : Exception
+	{
+		public AdminRightsRequiredException(string message) : base(message)
+		{
+		}
+	}
 }